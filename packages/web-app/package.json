{
  "name": "aragonzaragoza-webapp",
  "description": "Webapp to interact with Zaragoza",
  "version": "0.1.0",
  "private": true,
  "author": "Aragon Association",
  "scripts": {
    "dev": "vite",
    "build": "tsc && vite build",
    "serve": "vite preview",
    "test": "jest",
    "lint": "eslint src --max-warnings=0"
  },
  "dependencies": {
    "i18next": "^21.3.3",
    "react": "^17.0.2",
    "react-dom": "^17.0.2",
<<<<<<< HEAD
    "react-i18next": "^11.12.0",
    "styled-components": "^5.3.1"
=======
    "styled-components": "^5.3.1",
    "use-wallet": "^0.12.1"
>>>>>>> f0ed3214
  },
  "devDependencies": {
    "@babel/core": "^7.14.6",
    "@babel/preset-env": "^7.14.7",
    "@babel/preset-react": "^7.14.5",
    "@babel/preset-typescript": "^7.14.5",
    "@testing-library/jest-dom": "^5.14.1",
    "@testing-library/react": "^12.0.0",
    "@types/jest": "^26.0.24",
    "@types/node": "^16.3.2",
    "@types/react": "^17.0.14",
    "@types/react-dom": "^17.0.9",
    "@types/styled-components": "^5.1.15",
    "@typescript-eslint/eslint-plugin": "^4.28.3",
    "@vitejs/plugin-react-refresh": "^1.3.5",
    "autoprefixer": "^10.3.1",
    "babel-jest": "^27.0.6",
    "eslint": "^7.30.0",
    "eslint-config-prettier": "^8.3.0",
    "eslint-plugin-prettier": "^3.4.0",
    "eslint-plugin-react": "^7.24.0",
    "eslint-plugin-react-hooks": "^4.2.0",
    "eslint-plugin-tailwindcss": "^1.14.1",
    "jest": "^27.0.6",
    "postcss": "^8.3.5",
    "prettier": "2.3.2",
    "react-test-renderer": "^17.0.2",
    "tailwindcss": "^2.2.4",
    "typescript": "^4.3.5",
    "vite": "^2.4.2"
  }
}<|MERGE_RESOLUTION|>--- conflicted
+++ resolved
@@ -15,13 +15,9 @@
     "i18next": "^21.3.3",
     "react": "^17.0.2",
     "react-dom": "^17.0.2",
-<<<<<<< HEAD
     "react-i18next": "^11.12.0",
-    "styled-components": "^5.3.1"
-=======
     "styled-components": "^5.3.1",
     "use-wallet": "^0.12.1"
->>>>>>> f0ed3214
   },
   "devDependencies": {
     "@babel/core": "^7.14.6",
