--- conflicted
+++ resolved
@@ -163,13 +163,7 @@
   balances: [TokenBalance!]! @derivedFrom(field: "dao")
   contractPermissionIds: [ContractPermissionId!]! @derivedFrom(field: "dao")
   permissions: [Permission!]! @derivedFrom(field: "dao")
-<<<<<<< HEAD
-  proposals: [Proposal!]! @derivedFrom(field: "dao")
-=======
-  pluginInstallations: [PluginInstallation!]! @derivedFrom(field: "dao")
-  plugins: [IPluginInstallation!]! @derivedFrom(field: "dao") # TODO: Delete or refactor after the plugins left the Aragon OSx subgraph
-  proposals: [IProposal!] @derivedFrom(field: "dao")
->>>>>>> 04c5277a
+  proposals: [IProposal!]! @derivedFrom(field: "dao")
   trustedForwarder: Bytes
   signatureValidator: Bytes
   standardCallbacks: [StandardCallback!]! @derivedFrom(field: "dao")
