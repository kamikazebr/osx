# Aragon Core Contracts

All notable changes to this project will be documented in this file.

The format is based on [Keep a Changelog](https://keepachangelog.com/en/1.0.0/),
and this project adheres to [Semantic Versioning](https://semver.org/spec/v2.0.0.html).

## [UPCOMING]

### Added

- Added extra check in `PermissionManager` to disallow giving DAO specific permissions to ANY_ADDR + giving any other permissions
  to ANY_ADDR unless oracle is passed. Also, freeze can only be used when where is not ANY_ADDR.
- Added `resolver` check in initialize function and `setDefaultResolver` of `ENSSubdomainRegistrar.sol`.
- Added test related to `resolver` in `ens-subdomain-registry.ts`.
- Added `_checkUpdateValidity` method to `PluginSetupProcessor` to prevent updates to the same or earlier versions that would lead to double initialization.
- Added more tests for the `PluginSetupProcessor`.

### Changed

<<<<<<< HEAD
- Refactored the names of events, functions, and parameters in `MajorityVoting`.
=======
- Fixed inheritance incompatibility with OZ contracts for `Plugin`, `PluginCloneable`, and `PluginUUPSUpgradeable`.
>>>>>>> fc090605
- Fixed and clarified the execution logic of `MajorityVoting` by replacing participation with total support and emitted an error if the vote creator tries to vote before the start date.
- Refactored mocks for `PluginUUPSUpgradeable` and `PluginCloneable` and the respective setups.
- Moved `event.ts` from `/test/test-utils/` to `/utils/`.

### Removed

- Removed the redundant base class `DaoAuthorizableBaseUpgradeable`.
- Removed `isApprovedForAll` check from initialize function of `ENSSubdomainRegistrar.sol`.
- Removed test related to `isApprovedForAll` in `ens-subdomain-registry.ts`.

## v0.3.0-alpha

### Added

- Added `00_create-plugins-repo.ts` for creating and registering plugin repo for plugins.
- Added `00_allowlist_voting_setup.ts` and `10_erc20_voting_setup.ts` for deploying plugin setup.
- Added `getMergedAbi()` function to `abi.ts`.
- Transferred the core docs from aragon/builders-portal to this repository.
- Added `AllowlistVotingSetup` and `ERC20VotingSetup`.
- Added utility functions (`deployPluginRepoRegistry`, `deployPluginSetupProcessor`, `deployPluginRepoFactory`, and `filterEvents`) to the test suite.
- Added `DaoAuthorizableBase` class.
- Added `DaoAuthorizableClonable` using OpenZepplin initialization.
- Added mocks and tests for the `Plugin` and `PluginSetup` classes.
- Added `PluginSetupProcessor` to be the main class processing `PluginSetup` contracts and applying permissions in the installing DAO.
- Added `DaoAuthorizableUpgradeable` and a free `_auth` function to provide an `auth` modifier to the different plugin types and prevent code duplication.
- Added `PluginCloneable`, `PluginTransparentUpgradeable`.
- Added goerli configuration to deploy to the Goerli testnet.
- Added `AragonPlugin` and `AragonUpgradeablePlugin` for developers to inherit from for their concrete plugin implementations.
- Added helper function `test/test-utils/ens.ts` deploying the `ENSSubdomainRegistrar` and `ENS`-related contracts.
- Added Multi Target Bulk Permission object for `PermissionManager` with the oracle option as well.
- Added Abstract `PluginSetup` for the devs to inherit from for their concrete plugin manager implementation.
- Added the `solidity-docgen` hardhat plugin by OpenZepplin to automatically generate documentation via `yarn docgen`.
- Added deployment script for `ENSSubdomainRegistrar`.
- Added `ENSSubdomainRegistrar` `Component` to register subdomains at the ENS.
- Added `IPluginRepo` interface for plugin PluginRepo contract.
- Added `PluginRepo` contract.
- Added `InterfaceBasedRegistry` base to be used for creating any ERC165-based registry such as DAO-Registry and `AragonPluginRegistry`.
- Added `AragonPluginRegistry` contract for registering `PluginRepo`s.
- Added `PluginRepoFactory` contract for creating `PluginRepo`s.
- Added testing for `PluginRepo`, `InterfaceBasedRegistry`, `AragonPluginRegistry` and `PluginRepoFactory`.
- Added deployment script for `managing-dao`, `plugin-registry` and `pluginRepo-factory`.
- Added an abstract `ERC165RegistryBase` `Component` to register contracts by their address based on their ERC165 interface ID.
- Added a concrete `ERC165Registry` implementation.
- Added ENS support for `PluginRepoRegistry`.
- Added minting functionality to the `initialize` function of `GovernanceERC20`.

### Changed

- Updated `Verify.ts` for verifying new contracts.
- Split `permissions.ts` into three files corresponding to `00_ens-permissions.ts`, `10_dao-registry-permissions.ts` and `20_plugin-registrty-permissions.ts`.
- Refactored `setupENS` function.
- Renamed `UPGRADE_PERMISSION` to be more specific to `UPGRADE_DAO_PERMISSION`, `UPGRADE_PLUGIN_PERMISSION`, etc.
- Refactored `DAOFactory`to use`PluginSetupProcessor`.
- Refactored NatSpec comments and names for the contracts related to the `Plugin` and `PluginSetup`.
- Renamed `PluginTransparentUpgradeable` to `PluginUpgradeable`.
- Refactored `AdaptiveERC165` into an independent `CallbackHandler` contract and separated `ERC165` from it.
- Adapted `Component` to use `DaoAuthorizableUpgradeable` until it is fully refactored to become `Plugin`.
- Refactored `DaoAuthorizable` to use the newly introduced, free `_auth` function to prevent code duplication.
- Improved `Counter` examples and added respective `PluginSetup` example contracts.
- Renamed `PluginManager` to `PluginSetup` and refactored it to be a two-transaction process consisting of a `prepare` and an `apply` step.
- Replaced `AragonPlugin` and `AragonUpgradeablePlugin` by `Plugin` and `PluginUUPSUpgradeable`, respectively.
- Changed `DAORegistry` to use the `ENSSubdomainRegistrar` so that a DAO name can only be registered once.
- Updated deploy script to correctly use `ERC1967Proxy`.
- Renamed `hasPermission` to `isGranted` in both `PermissionManager` and `IPermissionOracle`.
- Renamed several contracts, methods, variables, and constants as well as associated folder names.
- Updated deployment scripts for `managing-dao`, `dao-registry`, `aragon-plugin-registry`, `dao-factory`.
- Changed `registry.ts` to `dao-registry.ts` and updated testing.
- Changed `Registry` to `DAORegistry` and updated to inherit from `InterfaceBasedRegistry`.
- Bumped `@openzeppelin/contracts` and `@openzeppelin/contracts-upgradeable` to `4.7.0` and fixed `GovernanceWrappedERC20` accordingly.
- Refactored import statements.
- Changed `ERC165RegistryBase` to `InterfaceBasedRegistry`.
- Changed order of deployment scripts.
- Changed folder structure of tests.
- Refactored event names and NatSpec comments.
- Renamed `TestComponent`, `TestSharedComponent` to `TestPlugin`, `TestPluginComponent`.
- Renamed `createProxy` function to `createERC1967Proxy`.
- Replaces custom ERC1271 interface with Openzeppelins interface.
- Switched order of where and who for the events in `PermissionManager`.
- Extends `VersionCreated` event with `PluginSetup` and `contentURI`
- Markes parameters of `InstallationApplied` as `indexed`

### Removed

- Removed `AppStorage` and related helpers `PluginERC1967Proxy`, `TransparentProxy`.
- Removed `PluginConstants` that were related to the previous, indexd plugin setup solution.
- Removed restrictions regarding plugin's address in `PluginRepo`.
- Removed `deepEqual` overwrite of `equal` property in Chai Assertion used for testing of emitted events.
- Removed `ERC165Registry`.
- Removed `Component` and `MetaTxComponent`.
- Removed `MerkleMinter` deployment from `ERC20VotingSetup`.

## v0.2.0-alpha

### Added

- Added tests for the `ACL` and `IACLOracle`.
- Allow tokens to be minted to DAO's treasury by passing address(0) as receiver in `TokenFactory`.

### Changed

- Generalized `MerkleMinter` and made it a `MetaTxComponent`.
- Generalized `MerkleDistributor` and made it a `MetaTxComponent`.

### Removed

## v0.1.0-alpha

### Added

- Added workflow and scripts in `.github/helpers/contracts/dummy-dao/` to create dummy daos, deposits and proposals on contract deploy.
- Added `VoteConfig` struct in the `DAOFactory` to allow better typechain support for the creation of daos.
- Added `MetaTxComponent`.

### Changed

- Renamed the event `SetMetadata` to `MetadataSet`.
- Completed the `IDAO` interface and changed `DAO` accordingly.
- Decoupled `Permissions` from `BaseRelayRecipient`.
- Fixed OZ contracts-upgradeable `Initializable`.

### Removed

- Removed `Relay` interface from `Permissions.sol`.

## v0.0.1-alpha

### Added

- First version of the package, exposing the JSON artifacts.<|MERGE_RESOLUTION|>--- conflicted
+++ resolved
@@ -18,11 +18,8 @@
 
 ### Changed
 
-<<<<<<< HEAD
 - Refactored the names of events, functions, and parameters in `MajorityVoting`.
-=======
 - Fixed inheritance incompatibility with OZ contracts for `Plugin`, `PluginCloneable`, and `PluginUUPSUpgradeable`.
->>>>>>> fc090605
 - Fixed and clarified the execution logic of `MajorityVoting` by replacing participation with total support and emitted an error if the vote creator tries to vote before the start date.
 - Refactored mocks for `PluginUUPSUpgradeable` and `PluginCloneable` and the respective setups.
 - Moved `event.ts` from `/test/test-utils/` to `/utils/`.
