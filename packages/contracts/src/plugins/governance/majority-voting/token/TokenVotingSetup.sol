// SPDX-License-Identifier: AGPL-3.0-or-later

pragma solidity 0.8.17;

import {Clones} from "@openzeppelin/contracts/proxy/Clones.sol";
import {Address} from "@openzeppelin/contracts/utils/Address.sol";
import {ERC165Checker} from "@openzeppelin/contracts/utils/introspection/ERC165Checker.sol";
import {IERC20Upgradeable} from "@openzeppelin/contracts-upgradeable/token/ERC20/IERC20Upgradeable.sol";
import {IVotesUpgradeable} from "@openzeppelin/contracts-upgradeable/governance/utils/IVotesUpgradeable.sol";

import {IDAO} from "../../../../core/dao/IDAO.sol";
import {DAO} from "../../../../core/dao/DAO.sol";
import {PermissionLib} from "../../../../core/permission/PermissionLib.sol";
import {PluginSetup, IPluginSetup} from "../../../../framework/plugin/setup/PluginSetup.sol";
import {GovernanceERC20} from "../../../../token/ERC20/governance/GovernanceERC20.sol";
import {GovernanceWrappedERC20} from "../../../../token/ERC20/governance/GovernanceWrappedERC20.sol";
import {IGovernanceWrappedERC20} from "../../../../token/ERC20/governance/IGovernanceWrappedERC20.sol";
import {MajorityVotingBase} from "../MajorityVotingBase.sol";
import {TokenVoting} from "./TokenVoting.sol";

/// @title TokenVotingSetup
/// @author Aragon Association - 2022-2023
/// @notice The setup contract of the `TokenVoting` plugin.
contract TokenVotingSetup is PluginSetup {
    using Address for address;
    using Clones for address;
    using ERC165Checker for address;

    /// @notice The address zero to be used as condition address for permissions.
    address private constant NO_CONDITION = address(0);

    /// @notice The address of the `GovernanceERC20` base contract.
    address public immutable governanceERC20Base;

    /// @notice The address of the `GovernanceWrappedERC20` base contract.
    address public immutable governanceWrappedERC20Base;

    /// @notice The token settings struct.
    /// @param addr The token address. If this is `address(0)`, a new `GovernanceERC20` token is deployed. If not, the existing token is wrapped as an `GovernanceWrappedERC20`.
    /// @param name The token name. This parameter is only relevant if the token address is `address(0)`.
    /// @param name The token symbol. This parameter is only relevant if the token address is `address(0)`.
    struct TokenSettings {
        address addr;
        string name;
        string symbol;
    }

    /// @notice Thrown if token address is passed which is not a token.
    /// @param token The token address
    error TokenNotContract(address token);

    /// @notice Thrown if token address is not ERC20.
    /// @param token The token address
    error TokenNotERC20(address token);

    /// @notice Thrown if passed helpers array is of worng length.
    /// @param length The array length of passed helpers.
    error WrongHelpersArrayLength(uint256 length);

    /// @notice The contract constructor, that deployes the bases.
    constructor() PluginSetup(address(new TokenVoting())) {
        governanceERC20Base = address(
            new GovernanceERC20(
                IDAO(address(0)),
                "",
                "",
                GovernanceERC20.MintSettings(new address[](0), new uint256[](0))
            )
        );
        governanceWrappedERC20Base = address(
            new GovernanceWrappedERC20(IERC20Upgradeable(address(0)), "", "")
        );
    }

    /// @inheritdoc IPluginSetup
    function prepareInstallation(
        address _dao,
        bytes memory _data
    ) external returns (address plugin, PreparedSetupData memory preparedSetupData) {
        // Decode `_data` to extract the params needed for deploying and initializing `TokenVoting` plugin,
        // and the required helpers
        (
            MajorityVotingBase.VotingSettings memory votingSettings,
            TokenSettings memory tokenSettings,
            // only used for GovernanceERC20(token is not passed)
            GovernanceERC20.MintSettings memory mintSettings
        ) = abi.decode(
                _data,
                (MajorityVotingBase.VotingSettings, TokenSettings, GovernanceERC20.MintSettings)
            );

        address token = tokenSettings.addr;

        // Prepare helpers.
        address[] memory helpers = new address[](1);

        if (token != address(0)) {
            if (!token.isContract()) {
                revert TokenNotContract(token);
            }

            if (!_isERC20(token)) {
                revert TokenNotERC20(token);
            }

            // [0] = IERC20Upgradeable, [1] = IVotesUpgradeable, [2] = IGovernanceWrappedERC20
            bool[] memory supportedIds = _getTokenInterfaceIds(token);

            if (
                // If token supports none of them
                // it's simply ERC20 which gets checked by _isERC20
                // Currently, not a satisfiable check.
                (!supportedIds[0] && !supportedIds[1] && !supportedIds[2]) ||
                // If token supports IERC20, but neither
                // IVotes nor IGovernanceWrappedERC20, it needs wrapping.
                (supportedIds[0] && !supportedIds[1] && !supportedIds[2])
            ) {
                token = governanceWrappedERC20Base.clone();
                // User already has a token. We need to wrap it in
                // GovernanceWrappedERC20 in order to make the token
                // include governance functionality.
                GovernanceWrappedERC20(token).initialize(
                    IERC20Upgradeable(tokenSettings.addr),
                    tokenSettings.name,
                    tokenSettings.symbol
                );
            }
        } else {
            // Clone a `GovernanceERC20`.
            token = governanceERC20Base.clone();
            GovernanceERC20(token).initialize(
                IDAO(_dao),
                tokenSettings.name,
                tokenSettings.symbol,
                mintSettings
            );
        }

        helpers[0] = token;

        // Prepare and deploy plugin proxy.
        plugin = createERC1967Proxy(
<<<<<<< HEAD
            implementation,
            abi.encodeWithSelector(TokenVoting.initialize.selector, dao, votingSettings, token)
=======
            address(tokenVotingBase),
            abi.encodeWithSelector(TokenVoting.initialize.selector, _dao, votingSettings, token)
>>>>>>> c5c7c23f
        );

        // Prepare permissions
        TokenVoting tokenVotingBase = TokenVoting(implementation);

        PermissionLib.MultiTargetPermission[]
            memory permissions = new PermissionLib.MultiTargetPermission[](
                tokenSettings.addr != address(0) ? 3 : 4
            );

        // Set plugin permissions to be granted.
        // Grant the list of prmissions of the plugin to the DAO.
        permissions[0] = PermissionLib.MultiTargetPermission(
            PermissionLib.Operation.Grant,
            plugin,
            _dao,
            NO_CONDITION,
            tokenVotingBase.UPDATE_VOTING_SETTINGS_PERMISSION_ID()
        );

        permissions[1] = PermissionLib.MultiTargetPermission(
            PermissionLib.Operation.Grant,
            plugin,
            _dao,
            NO_CONDITION,
            tokenVotingBase.UPGRADE_PLUGIN_PERMISSION_ID()
        );

        // Grant `EXECUTE_PERMISSION` of the DAO to the plugin.
        permissions[2] = PermissionLib.MultiTargetPermission(
            PermissionLib.Operation.Grant,
            _dao,
            plugin,
            NO_CONDITION,
            DAO(payable(_dao)).EXECUTE_PERMISSION_ID()
        );

        if (tokenSettings.addr == address(0)) {
            bytes32 tokenMintPermission = GovernanceERC20(token).MINT_PERMISSION_ID();

            permissions[3] = PermissionLib.MultiTargetPermission(
                PermissionLib.Operation.Grant,
                token,
                _dao,
                NO_CONDITION,
                tokenMintPermission
            );
        }

        preparedSetupData.helpers = helpers;
        preparedSetupData.permissions = permissions;
    }

    /// @inheritdoc IPluginSetup
    function prepareUninstallation(
        address _dao,
        SetupPayload calldata _payload
    ) external view returns (PermissionLib.MultiTargetPermission[] memory permissions) {
        // Prepare permissions.
        uint256 helperLength = _payload.currentHelpers.length;
        if (helperLength != 1) {
            revert WrongHelpersArrayLength({length: helperLength});
        }

        // token can be either GovernanceERC20, GovernanceWrappedERC20, or IVotesUpgradeable, which
        // does not follow the GovernanceERC20 and GovernanceWrappedERC20 standard.
        address token = _payload.currentHelpers[0];

        bool[] memory supportedIds = _getTokenInterfaceIds(token);

        bool isGovernanceERC20 = supportedIds[0] && supportedIds[1] && !supportedIds[2];

        TokenVoting tokenVotingBase = TokenVoting(implementation);

        permissions = new PermissionLib.MultiTargetPermission[](isGovernanceERC20 ? 4 : 3);

        // Set permissions to be Revoked.
        permissions[0] = PermissionLib.MultiTargetPermission(
            PermissionLib.Operation.Revoke,
            _payload.plugin,
            _dao,
            NO_CONDITION,
            tokenVotingBase.UPDATE_VOTING_SETTINGS_PERMISSION_ID()
        );

        permissions[1] = PermissionLib.MultiTargetPermission(
            PermissionLib.Operation.Revoke,
            _payload.plugin,
            _dao,
            NO_CONDITION,
            tokenVotingBase.UPGRADE_PLUGIN_PERMISSION_ID()
        );

        permissions[2] = PermissionLib.MultiTargetPermission(
            PermissionLib.Operation.Revoke,
            _dao,
            _payload.plugin,
            NO_CONDITION,
            DAO(payable(_dao)).EXECUTE_PERMISSION_ID()
        );

        // Revocation of permission is necessary only if the deployed token is GovernanceERC20,
        // as GovernanceWrapped does not possess this permission. Only return the following
        // if it's type of GovernanceERC20, otherwise revoking this permission wouldn't have any effect.
        if (isGovernanceERC20) {
            permissions[3] = PermissionLib.MultiTargetPermission(
                PermissionLib.Operation.Revoke,
                token,
                _dao,
                NO_CONDITION,
                GovernanceERC20(token).MINT_PERMISSION_ID()
            );
        }
    }

    /// @notice Retrieves the interface identifiers supported by the token contract.
    /// @dev It is crucial to verify if the provided token address represents a valid contract before using the below.
    /// @param token The token address
    function _getTokenInterfaceIds(address token) private view returns (bool[] memory) {
        bytes4[] memory interfaceIds = new bytes4[](3);
        interfaceIds[0] = type(IERC20Upgradeable).interfaceId;
        interfaceIds[1] = type(IVotesUpgradeable).interfaceId;
        interfaceIds[2] = type(IGovernanceWrappedERC20).interfaceId;
        return token.getSupportedInterfaces(interfaceIds);
    }

    /// @notice Unsatisfiably determines if the contract is an ERC20 token.
    /// @dev It's important to first check whether token is a contract prior to this call.
    /// @param token The token address
    function _isERC20(address token) private view returns (bool) {
        (bool success, bytes memory data) = token.staticcall(
            abi.encodeWithSelector(IERC20Upgradeable.balanceOf.selector, address(this))
        );
        return success && data.length == 0x20;
    }
}<|MERGE_RESOLUTION|>--- conflicted
+++ resolved
@@ -140,13 +140,8 @@
 
         // Prepare and deploy plugin proxy.
         plugin = createERC1967Proxy(
-<<<<<<< HEAD
             implementation,
-            abi.encodeWithSelector(TokenVoting.initialize.selector, dao, votingSettings, token)
-=======
-            address(tokenVotingBase),
             abi.encodeWithSelector(TokenVoting.initialize.selector, _dao, votingSettings, token)
->>>>>>> c5c7c23f
         );
 
         // Prepare permissions
