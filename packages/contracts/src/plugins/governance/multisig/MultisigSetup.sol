--- conflicted
+++ resolved
@@ -31,13 +31,8 @@
 
         // Prepare and Deploy the plugin proxy.
         plugin = createERC1967Proxy(
-<<<<<<< HEAD
             implementation,
-            abi.encodeWithSelector(Multisig.initialize.selector, dao, members, multisigSettings)
-=======
-            address(multisigBase),
             abi.encodeWithSelector(Multisig.initialize.selector, _dao, members, multisigSettings)
->>>>>>> c5c7c23f
         );
 
         // Prepare permissions
