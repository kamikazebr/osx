import {expect} from 'chai';
import {ethers} from 'hardhat';
import {SignerWithAddress} from '@nomiclabs/hardhat-ethers/signers';

import {DAO} from '../../typechain';
import {
  findEvent,
  DAO_EVENTS,
  PROPOSAL_EVENTS,
  MULTISIG_EVENTS,
} from '../../utils/event';
import {getMergedABI} from '../../utils/abi';
import {customError, ERRORS} from '../test-utils/custom-error-helper';
import {deployNewDAO} from '../test-utils/dao';
import {getProposalId} from '../test-utils/voting';

export type MultisigSettings = {
  minApprovals: number;
  onlyListed: boolean;
};

describe('Multisig', function () {
  let signers: SignerWithAddress[];
  let multisig: any;
  let dao: DAO;
  let dummyActions: any;
  let dummyMetadata: string;
  let multisigSettings: MultisigSettings;

  let id: string;

  let mergedAbi: any;
  let multisigFactoryBytecode: any;

  before(async () => {
    signers = await ethers.getSigners();

    ({abi: mergedAbi, bytecode: multisigFactoryBytecode} = await getMergedABI(
      // @ts-ignore
      hre,
      'Multisig',
      ['DAO']
    ));

    dummyActions = [
      {
        to: signers[0].address,
        data: '0x00000000',
        value: 0,
      },
    ];
    dummyMetadata = ethers.utils.hexlify(
      ethers.utils.toUtf8Bytes('0x123456789')
    );

    dao = await deployNewDAO(signers[0].address);
  });

  beforeEach(async () => {
    multisigSettings = {
      minApprovals: 3,
      onlyListed: true,
    };

    const MultisigFactory = new ethers.ContractFactory(
      mergedAbi,
      multisigFactoryBytecode,
      signers[0]
    );
    multisig = await MultisigFactory.deploy();
    id = getProposalId(multisig.address, '0x0');

    dao.grant(
      dao.address,
      multisig.address,
      ethers.utils.id('EXECUTE_PERMISSION')
    );
    dao.grant(
      multisig.address,
      signers[0].address,
      ethers.utils.id('UPDATE_MULTISIG_SETTINGS_PERMISSION')
    );
  });

  function addresslist(length: number): string[] {
    let addresses: string[] = [];

    for (let i = 0; i < length; i++) {
      const addr = signers[i].address;
      addresses.push(addr);
    }
    return addresses;
  }

  describe('initialize:', async () => {
    it('reverts if trying to re-initialize', async () => {
      await multisig.initialize(dao.address, addresslist(5), multisigSettings);

      await expect(
        multisig.initialize(dao.address, addresslist(5), multisigSettings)
      ).to.be.revertedWith(ERRORS.ALREADY_INITIALIZED);
    });

    it('adds the initial addresses to the address list', async () => {
      expect(await multisig.addresslistLength()).to.equal(0);

      multisigSettings.minApprovals = 2;
      await multisig.initialize(dao.address, addresslist(2), multisigSettings);

      expect(await multisig.addresslistLength()).to.equal(2);
      expect(await multisig.isListed(signers[0].address)).to.equal(true);
      expect(await multisig.isListed(signers[1].address)).to.equal(true);
    });

    it('should set the `minApprovals`', async () => {
      await multisig.initialize(dao.address, addresslist(5), multisigSettings);
      expect((await multisig.multisigSettings()).minApprovals).to.be.eq(
        multisigSettings.minApprovals
      );
    });

    it('should set `onlyListed`', async () => {
      await multisig.initialize(dao.address, addresslist(5), multisigSettings);
      expect((await multisig.multisigSettings()).onlyListed).to.be.eq(
        multisigSettings.onlyListed
      );
    });

    it('should emit `MultisigSettingsUpdated` during initialization', async () => {
      await expect(
        multisig.initialize(dao.address, addresslist(5), multisigSettings)
      )
        .to.emit(multisig, MULTISIG_EVENTS.MULTISIG_SETTINGS_UPDATED)
        .withArgs(multisigSettings.onlyListed, multisigSettings.minApprovals);
    });
  });

  describe('updateMultisigSettings:', async () => {
    beforeEach(async () => {
      await multisig.initialize(dao.address, addresslist(5), multisigSettings);
    });

    it('should not allow to set minApprovals larger than the address list length', async () => {
      let addresslistLength = (await multisig.addresslistLength()).toNumber();

      multisigSettings.minApprovals = addresslistLength + 1;

      await expect(
        multisig.updateMultisigSettings(multisigSettings)
      ).to.be.revertedWith(
        customError(
          'MinApprovalsOutOfBounds',
          addresslistLength,
          multisigSettings.minApprovals
        )
      );
    });

    it('should not allow to set `minApprovals` to 0', async () => {
      multisigSettings.minApprovals = 0;
      await expect(
        multisig.updateMultisigSettings(multisigSettings)
      ).to.be.revertedWith(customError('MinApprovalsOutOfBounds', 1, 0));
    });

    it('should emit `MultisigSettingsUpdated` when `updateMutlsigSettings` gets called', async () => {
      await expect(multisig.updateMultisigSettings(multisigSettings))
        .to.emit(multisig, MULTISIG_EVENTS.MULTISIG_SETTINGS_UPDATED)
        .withArgs(multisigSettings.onlyListed, multisigSettings.minApprovals);
    });
  });

  describe('isListed:', async () => {
    it('should return false, if a user is not listed', async () => {
      multisigSettings.minApprovals = 1;
      await multisig.initialize(dao.address, addresslist(1), multisigSettings);

      expect(await multisig.isListed(signers[9].address)).to.equal(false);
    });
  });

  describe('addAddresses:', async () => {
    it('should add new members to the address list', async () => {
      multisigSettings.minApprovals = 1;
      await multisig.initialize(dao.address, addresslist(1), multisigSettings);

      expect(await multisig.isListed(signers[0].address)).to.equal(true);
      expect(await multisig.isListed(signers[1].address)).to.equal(false);

      // add a new member
      await multisig.addAddresses([signers[1].address]);

      expect(await multisig.isListed(signers[0].address)).to.equal(true);
      expect(await multisig.isListed(signers[1].address)).to.equal(true);
    });
  });

  describe('removeAddresses:', async () => {
    it('should remove users from the address list', async () => {
      multisigSettings.minApprovals = 1;
      await multisig.initialize(dao.address, addresslist(2), multisigSettings);

      expect(await multisig.isListed(signers[0].address)).to.equal(true);
      expect(await multisig.isListed(signers[1].address)).to.equal(true);

      // remove an existing member
      await multisig.removeAddresses([signers[1].address]);

      expect(await multisig.isListed(signers[0].address)).to.equal(true);
      expect(await multisig.isListed(signers[1].address)).to.equal(false);
    });

    it('reverts if the address list would become empty', async () => {
      multisigSettings.minApprovals = 1;
      await multisig.initialize(dao.address, addresslist(1), multisigSettings);

      await expect(
        multisig.removeAddresses([signers[0].address])
      ).to.be.revertedWith(
        customError(
          'MinApprovalsOutOfBounds',
          (await multisig.addresslistLength()) - 1,
          multisigSettings.minApprovals
        )
      );
    });

    it('reverts if the address list would become shorter than the current minimum approval parameter requires', async () => {
      multisigSettings.minApprovals = 2;
      await multisig.initialize(dao.address, addresslist(3), multisigSettings);

      await expect(multisig.removeAddresses([signers[1].address])).to.not.be
        .reverted;

      await expect(
        multisig.removeAddresses([signers[2].address])
      ).to.be.revertedWith(
        customError(
          'MinApprovalsOutOfBounds',
          (await multisig.addresslistLength()) - 1,
          multisigSettings.minApprovals
        )
      );
    });
  });

  describe('createProposal:', async () => {
    beforeEach(async () => {
      multisigSettings.minApprovals = 1;
    });

    it('increments the proposal counter', async () => {
      await multisig.initialize(
        dao.address,
        addresslist(1), // signers[0] is listed
        multisigSettings
      );

      expect(await multisig.proposalCount()).to.equal(0);

      await expect(
        multisig.createProposal(dummyMetadata, dummyActions, false, false)
      ).to.not.be.reverted;

      expect(await multisig.proposalCount()).to.equal(1);
    });

    it('creates unique proposal IDs for each proposal', async () => {
      await multisig.initialize(
        dao.address,
        addresslist(1), // signers[0] is listed
        multisigSettings
      );
      await ethers.provider.send('evm_mine', []);

      let proposalId0 = await multisig.callStatic.createProposal(
        dummyMetadata,
        dummyActions,
        false,
        false
      );
      // create a new proposal for the proposalCounter to be incremented
      await expect(
        multisig.createProposal(dummyMetadata, dummyActions, false, false)
      ).to.not.be.reverted;

      let proposalId1 = await multisig.callStatic.createProposal(
        dummyMetadata,
        dummyActions,
        false,
        false
      );

      expect(proposalId0).to.equal(0); // To be removed when proposal ID is generated as a hash.
      expect(proposalId1).to.equal(1); // To be removed when proposal ID is generated as a hash.

      expect(proposalId0).to.not.equal(proposalId1);
    });

    it('emits the `ProposalCreated` event', async () => {
      await multisig.initialize(
        dao.address,
        addresslist(1), // signers[0] is listed
        multisigSettings
      );

      await expect(
        multisig
          .connect(signers[0])
          .createProposal(dummyMetadata, [], false, false)
      )
        .to.emit(multisig, PROPOSAL_EVENTS.PROPOSAL_CREATED)
        .withArgs(id, signers[0].address, dummyMetadata, []);
    });

    context('`onlyListed` is set to `false`:', async () => {
      beforeEach(async () => {
        multisigSettings.onlyListed = false;

        await multisig.initialize(
          dao.address,
          addresslist(1), // signers[0] is listed
          multisigSettings
        );
      });

      it('creates a proposal when unlisted accounts are allowed', async () => {
        await expect(
          multisig
            .connect(signers[1]) // not listed
            .createProposal(dummyMetadata, [], false, false)
        )
          .to.emit(multisig, PROPOSAL_EVENTS.PROPOSAL_CREATED)
          .withArgs(id, signers[1].address, dummyMetadata, []);
      });
    });

    context('`onlyListed` is set to `true`:', async () => {
      beforeEach(async () => {
        multisigSettings.onlyListed = true;

        await multisig.initialize(
          dao.address,
          addresslist(1), // signers[0] is listed
          multisigSettings
        );
      });

<<<<<<< HEAD
      expect(await multisig.canApprove(id, signers[0].address)).to.equal(true);
      expect(await multisig.canApprove(id, signers[1].address)).to.equal(false);
      expect(
        await multisig.canApprove(
          getProposalId(multisig.address, '0x1'),
          signers[0].address
        )
      ).to.equal(false);
=======
      it('reverts if the user is not on the list and only listed accounts can create proposals', async () => {
        await expect(
          multisig
            .connect(signers[1]) // not listed
            .createProposal(dummyMetadata, [], false, false)
        ).to.be.revertedWith(
          customError('ProposalCreationForbidden', signers[1].address)
        );

        await expect(
          multisig
            .connect(signers[0])
            .createProposal(dummyMetadata, [], false, false)
        ).to.not.be.reverted;
      });
>>>>>>> af1b3f4f

      it('creates a proposal successfully and does not approve if not specified', async () => {
        await expect(multisig.createProposal(dummyMetadata, [], false, false))
          .to.emit(multisig, PROPOSAL_EVENTS.PROPOSAL_CREATED)
          .withArgs(id, signers[0].address, dummyMetadata, []);

        const block = await ethers.provider.getBlock('latest');

        const proposal = await multisig.getProposal(id);
        expect(proposal.executed).to.equal(false);
        expect(proposal.parameters.snapshotBlock).to.equal(block.number - 1);
        expect(proposal.parameters.minApprovals).to.equal(
          multisigSettings.minApprovals
        );
        expect(proposal.tally.approvals).to.equal(0);
        expect(proposal.tally.addresslistLength).to.equal(1);
        expect(proposal.actions.length).to.equal(0);

        expect(await multisig.canApprove(id, signers[0].address)).to.be.true;
        expect(await multisig.canApprove(id, signers[1].address)).to.be.false;
      });

      it('creates a proposal successfully and approves if specified', async () => {
        await expect(multisig.createProposal(dummyMetadata, [], true, false))
          .to.emit(multisig, PROPOSAL_EVENTS.PROPOSAL_CREATED)
          .withArgs(id, signers[0].address, dummyMetadata, [])
          .to.emit(multisig, MULTISIG_EVENTS.APPROVED)
          .withArgs(id, signers[0].address);

        const block = await ethers.provider.getBlock('latest');
        const proposal = await multisig.getProposal(id);
        expect(proposal.open).to.equal(true);
        expect(proposal.executed).to.equal(false);
        expect(proposal.parameters.snapshotBlock).to.equal(block.number - 1);
        expect(proposal.parameters.minApprovals).to.equal(
          multisigSettings.minApprovals
        );

        expect(proposal.tally.approvals).to.equal(1);
      });

      it('increases the proposal count', async () => {
        expect(await multisig.proposalCount()).to.equal(0);

        await multisig.createProposal(dummyMetadata, dummyActions, true, false);
        expect(await multisig.proposalCount()).to.equal(1);

        await multisig.createProposal(dummyMetadata, dummyActions, true, false);
        expect(await multisig.proposalCount()).to.equal(2);
      });
    });
  });

  context('Approving and executing proposals', async () => {
    beforeEach(async () => {
      multisigSettings.minApprovals = 3;
      await multisig.initialize(dao.address, addresslist(5), multisigSettings);

      await multisig.createProposal(dummyMetadata, dummyActions, false, false);
    });

    describe('canApprove:', async () => {
      it('returns `false` if the proposal is already executed', async () => {
        await multisig.connect(signers[0]).approve(id, false);
        await multisig.connect(signers[1]).approve(id, false);
        await multisig.connect(signers[2]).approve(id, true);

        expect((await multisig.getProposal(id)).executed).to.be.true;

        expect(await multisig.canApprove(id, signers[3].address)).to.be.false;
      });

      it('returns `false` if the approver is not listed', async () => {
        expect(await multisig.isListed(signers[9].address)).to.be.false;

        expect(await multisig.canApprove(id, signers[9].address)).to.be.false;
      });

      it('returns `false` if the approver has already approved', async () => {
        await multisig.connect(signers[0]).approve(id, false);
        expect(await multisig.canApprove(id, signers[0].address)).to.be.false;
      });

      it('returns `true` if the approver is listed', async () => {
        expect(await multisig.canApprove(id, signers[0].address)).to.be.true;
      });
    });

    describe('approve:', async () => {
      it('reverts when approving multiple times', async () => {
        await multisig.approve(id, true);

        // Try to vote again
        await expect(multisig.approve(id, true)).to.be.revertedWith(
          customError('ApprovalCastForbidden', id, signers[0].address)
        );
      });

      it('reverts if minimal approval is not met yet', async () => {
        expect(await multisig.approvals(id)).to.eq(0);
        await expect(multisig.execute(id)).to.be.revertedWith(
          customError('ProposalExecutionForbidden', id)
        );
      });

      it('approves with the msg.sender address', async () => {
        expect((await multisig.getProposal(id)).tally.approvals).to.equal(0);

        let tx = await multisig.connect(signers[0]).approve(id, false);

        const event = await findEvent(tx, 'Approved');
        expect(event.args.proposalId).to.eq(id);
        expect(event.args.approver).to.not.eq(multisig.address);
        expect(event.args.approver).to.eq(signers[0].address);

        expect((await multisig.getProposal(id)).tally.approvals).to.equal(1);
      });
    });

    describe('canExecute:', async () => {
      it('returns `false` if the proposal has not reached the minimum approval yet', async () => {
        expect(await multisig.approvals(id)).to.be.lt(
          (await multisig.getProposal(id)).parameters.minApprovals
        );

        expect(await multisig.canExecute(id)).to.be.false;
      });

      it('returns `false` if the proposal is already executed', async () => {
        await multisig.connect(signers[0]).approve(id, false);
        await multisig.connect(signers[1]).approve(id, false);
        await multisig.connect(signers[2]).approve(id, true);

        expect((await multisig.getProposal(id)).executed).to.be.true;

        expect(await multisig.canExecute(id)).to.be.false;
      });

      it('returns `true` if the proposal can be executed', async () => {
        await multisig.connect(signers[0]).approve(id, false);
        await multisig.connect(signers[1]).approve(id, false);
        await multisig.connect(signers[2]).approve(id, false);

        expect((await multisig.getProposal(id)).executed).to.be.false;

        expect(await multisig.canExecute(id)).to.be.true;
      });
    });

    describe('execute:', async () => {
      it('reverts if the minimum approval is not met', async () => {
        await expect(multisig.execute(id)).to.be.revertedWith(
          customError('ProposalExecutionForbidden', id)
        );
      });

      it('executes if the minimum approval is met', async () => {
        await multisig.connect(signers[0]).approve(id, false);
        await multisig.connect(signers[1]).approve(id, false);
        await multisig.connect(signers[2]).approve(id, false);

        const proposal = await multisig.getProposal(id);

        expect(proposal.parameters.minApprovals).to.equal(
          multisigSettings.minApprovals
        );
        expect(await multisig.approvals(id)).to.be.eq(
          multisigSettings.minApprovals
        );

        expect(await multisig.canExecute(id)).to.be.true;
        await expect(multisig.execute(id)).to.not.be.reverted;
      });

      it('executes if the minimum approval is met and can be called by an unlisted accounts', async () => {
        await multisig.connect(signers[0]).approve(id, false);
        await multisig.connect(signers[1]).approve(id, false);
        await multisig.connect(signers[2]).approve(id, false);

        const proposal = await multisig.getProposal(id);

        expect(proposal.parameters.minApprovals).to.equal(
          multisigSettings.minApprovals
        );
        expect(await multisig.approvals(id)).to.be.eq(
          multisigSettings.minApprovals
        );

        expect(await multisig.canExecute(id)).to.be.true;
        expect(await multisig.isListed(signers[9].address)).to.be.false; // signers[9] is not listed
        await expect(multisig.connect(signers[9]).execute(id)).to.not.be
          .reverted;
      });

      it('executes if the minimum approval is met when voting with the `tryExecution` option', async () => {
        await multisig.connect(signers[0]).approve(id, true);

        expect(await multisig.canExecute(id)).to.equal(false);

        // `tryExecution` is turned on but the vote is not decided yet
        let tx = await multisig.connect(signers[1]).approve(id, true);
        expect(await findEvent(tx, DAO_EVENTS.EXECUTED)).to.be.undefined;

        expect(await multisig.canExecute(id)).to.equal(false);

        // `tryExecution` is turned off and the vote is decided
        tx = await multisig.connect(signers[2]).approve(id, false);
        expect(await findEvent(tx, DAO_EVENTS.EXECUTED)).to.be.undefined;

        // `tryEarlyExecution` is turned on and the vote is decided
        tx = await multisig.connect(signers[3]).approve(id, true);
        {
          const event = await findEvent(tx, DAO_EVENTS.EXECUTED);

          expect(event.args.actor).to.equal(multisig.address);
          expect(event.args.callId).to.equal(id);
          expect(event.args.actions.length).to.equal(1);
          expect(event.args.actions[0].to).to.equal(dummyActions[0].to);
          expect(event.args.actions[0].value).to.equal(dummyActions[0].value);
          expect(event.args.actions[0].data).to.equal(dummyActions[0].data);
          expect(event.args.execResults).to.deep.equal(['0x']);

          const prop = await multisig.getProposal(id);
          expect(prop.executed).to.equal(true);
        }

        // check for the `ProposalExecuted` event in the voting contract
        {
          const event = await findEvent(tx, PROPOSAL_EVENTS.PROPOSAL_EXECUTED);
          expect(event.args.proposalId).to.equal(id);
        }

        // calling execute again should fail
        await expect(multisig.execute(id)).to.be.revertedWith(
          customError('ProposalExecutionForbidden', id)
        );
      });

      it('emits the `ProposalExecuted` and `Executed` events', async () => {
        await multisig.connect(signers[0]).approve(id, false);
        await multisig.connect(signers[1]).approve(id, false);
        await multisig.connect(signers[2]).approve(id, false);

        await expect(multisig.connect(signers[3]).execute(id))
          .to.emit(dao, DAO_EVENTS.EXECUTED)
          .to.emit(multisig, PROPOSAL_EVENTS.PROPOSAL_EXECUTED)
          .to.not.emit(multisig, MULTISIG_EVENTS.APPROVED);
      });

      it('emits the `Approved`, `ProposalExecuted`, and `Executed` events if execute is called inside the `approve` method', async () => {
        await multisig.connect(signers[0]).approve(id, false);
        await multisig.connect(signers[1]).approve(id, false);

        await expect(multisig.connect(signers[2]).approve(id, true))
          .to.emit(dao, DAO_EVENTS.EXECUTED)
          .to.emit(multisig, PROPOSAL_EVENTS.PROPOSAL_EXECUTED)
          .to.emit(multisig, MULTISIG_EVENTS.APPROVED);
      });
    });
  });
});<|MERGE_RESOLUTION|>--- conflicted
+++ resolved
@@ -346,16 +346,6 @@
         );
       });
 
-<<<<<<< HEAD
-      expect(await multisig.canApprove(id, signers[0].address)).to.equal(true);
-      expect(await multisig.canApprove(id, signers[1].address)).to.equal(false);
-      expect(
-        await multisig.canApprove(
-          getProposalId(multisig.address, '0x1'),
-          signers[0].address
-        )
-      ).to.equal(false);
-=======
       it('reverts if the user is not on the list and only listed accounts can create proposals', async () => {
         await expect(
           multisig
@@ -371,7 +361,6 @@
             .createProposal(dummyMetadata, [], false, false)
         ).to.not.be.reverted;
       });
->>>>>>> af1b3f4f
 
       it('creates a proposal successfully and does not approve if not specified', async () => {
         await expect(multisig.createProposal(dummyMetadata, [], false, false))
