--- conflicted
+++ resolved
@@ -2,10 +2,6 @@
 import {ethers} from 'hardhat';
 import {SignerWithAddress} from '@nomiclabs/hardhat-ethers/signers';
 
-<<<<<<< HEAD
-import {MajorityVotingMock, DAOMock} from '../../typechain';
-import {VOTING_EVENTS, pct16, ONE_HOUR, ONE_YEAR} from '../test-utils/voting';
-=======
 import {MajorityVotingMock, DAO} from '../../typechain';
 import {VOTING_EVENTS} from '../../utils/event';
 import {
@@ -15,7 +11,6 @@
   ONE_HOUR,
   ONE_YEAR,
 } from '../test-utils/voting';
->>>>>>> 84fd036a
 import {customError, ERRORS} from '../test-utils/custom-error-helper';
 import {deployWithProxy} from '../test-utils/proxy';
 
@@ -31,7 +26,7 @@
     ownerAddress = await signers[0].getAddress();
 
     const DAO = await ethers.getContractFactory('DAO');
-    dao = await DAO.deploy();
+    dao = await deployWithProxy(DAO);
     await dao.initialize('0x', ownerAddress, ethers.constants.AddressZero);
   });
 
@@ -47,65 +42,32 @@
     const MajorityVotingBase = await ethers.getContractFactory(
       'MajorityVotingMock'
     );
-<<<<<<< HEAD
-
-    votingBase = await deployWithProxy(MajorityVotingBase);
-  });
-
-  function initializeMock(
-    participationRequired: any,
-    supportRequired: any,
-    minDuration: any
-  ) {
-    return votingBase.initializeMock(
-      daoMock.address,
-      participationRequired,
-      supportRequired,
-      minDuration
-=======
     votingBase = await MajorityVotingBase.deploy();
-    dao.grant(
+    await dao.grant(
       votingBase.address,
       ownerAddress,
       ethers.utils.id('UPDATE_VOTING_SETTINGS_PERMISSION')
->>>>>>> 84fd036a
     );
   });
 
   describe('initialize: ', async () => {
     it('reverts if trying to re-initialize', async () => {
-<<<<<<< HEAD
-      await initializeMock(1, 2, ONE_HOUR);
-
-      await expect(initializeMock(1, 2, ONE_HOUR)).to.be.revertedWith(
-        ERRORS.ALREADY_INITIALIZED
-      );
-=======
       await votingBase.initializeMock(dao.address, votingSettings);
 
       await expect(
         votingBase.initializeMock(dao.address, votingSettings)
       ).to.be.revertedWith(ERRORS.ALREADY_INITIALIZED);
->>>>>>> 84fd036a
     });
   });
 
   describe('validateAndSetSettings: ', async () => {
     beforeEach(async () => {
-<<<<<<< HEAD
-      await initializeMock(1, 2, ONE_HOUR);
-    });
-    it('reverts if the support threshold specified exceeds 100%', async () => {
-      await expect(
-        votingBase.setConfiguration(1, pct16(1000), ONE_HOUR)
-=======
       await votingBase.initializeMock(dao.address, votingSettings);
     });
     it('reverts if the support threshold specified exceeds 100%', async () => {
       votingSettings.supportThreshold = pct16(1000);
       await expect(
         votingBase.updateVotingSettings(votingSettings)
->>>>>>> 84fd036a
       ).to.be.revertedWith(
         customError(
           'PercentageExceeds100',
@@ -114,87 +76,59 @@
         )
       );
     });
-<<<<<<< HEAD
-=======
 
     it('reverts if the participation threshold specified exceeds 100%', async () => {
       votingSettings.minParticipation = pct16(1000);
->>>>>>> 84fd036a
 
-    it('reverts if the participation threshold specified exceeds 100%', async () => {
-      await expect(
-<<<<<<< HEAD
-        votingBase.setConfiguration(pct16(1000), 2, ONE_HOUR)
-=======
-        votingBase.updateVotingSettings(votingSettings)
->>>>>>> 84fd036a
-      ).to.be.revertedWith(
-        customError(
-          'PercentageExceeds100',
-          pct16(100),
-          votingSettings.minParticipation
-        )
-      );
-    });
-<<<<<<< HEAD
+      it('reverts if the participation threshold specified exceeds 100%', async () => {
+        await expect(
+          votingBase.updateVotingSettings(votingSettings)
+        ).to.be.revertedWith(
+          customError(
+            'PercentageExceeds100',
+            pct16(100),
+            votingSettings.minParticipation
+          )
+        );
+      });
 
-    it('reverts if the minimal duration is out of bounds', async () => {
-      await expect(
-        votingBase.setConfiguration(1, 2, ONE_HOUR - 1)
-      ).to.be.revertedWith(
-        customError('MinDurationOutOfBounds', ONE_HOUR, ONE_HOUR - 1)
-      );
+      it('reverts if the minimal duration is shorter than one hour', async () => {
+        votingSettings.minDuration = ONE_HOUR - 1;
+        await expect(
+          votingBase.updateVotingSettings(votingSettings)
+        ).to.be.revertedWith(
+          customError(
+            'MinDurationOutOfBounds',
+            ONE_HOUR,
+            votingSettings.minDuration
+          )
+        );
+      });
 
-      await expect(
-        votingBase.setConfiguration(1, 2, ONE_YEAR + 1)
-      ).to.be.revertedWith(
-        customError('MinDurationOutOfBounds', ONE_YEAR, ONE_YEAR + 1)
-      );
-    });
+      it('reverts if the minimal duration is longer than one year', async () => {
+        votingSettings.minDuration = ONE_YEAR + 1;
+        await expect(
+          votingBase.updateVotingSettings(votingSettings)
+        ).to.be.revertedWith(
+          customError(
+            'MinDurationOutOfBounds',
+            ONE_YEAR,
+            votingSettings.minDuration
+          )
+        );
+      });
 
-    it('should change config successfully', async () => {
-      expect(await votingBase.setConfiguration(2, 4, ONE_HOUR + 1))
-        .to.emit(votingBase, VOTING_EVENTS.CONFIG_UPDATED)
-        .withArgs(2, 4, ONE_HOUR + 1);
-=======
-
-    it('reverts if the minimal duration is shorter than one hour', async () => {
-      votingSettings.minDuration = ONE_HOUR - 1;
-      await expect(
-        votingBase.updateVotingSettings(votingSettings)
-      ).to.be.revertedWith(
-        customError(
-          'MinDurationOutOfBounds',
-          ONE_HOUR,
-          votingSettings.minDuration
-        )
-      );
-    });
-
-    it('reverts if the minimal duration is longer than one year', async () => {
-      votingSettings.minDuration = ONE_YEAR + 1;
-      await expect(
-        votingBase.updateVotingSettings(votingSettings)
-      ).to.be.revertedWith(
-        customError(
-          'MinDurationOutOfBounds',
-          ONE_YEAR,
-          votingSettings.minDuration
-        )
-      );
-    });
-
-    it('should change the voting settings successfully', async () => {
-      expect(await votingBase.updateVotingSettings(votingSettings))
-        .to.emit(votingBase, VOTING_EVENTS.VOTING_SETTINGS_UPDATED)
-        .withArgs(
-          votingSettings.votingMode,
-          votingSettings.supportThreshold,
-          votingSettings.minParticipation,
-          votingSettings.minDuration,
-          votingSettings.minProposerVotingPower
-        );
->>>>>>> 84fd036a
+      it('should change the voting settings successfully', async () => {
+        expect(await votingBase.updateVotingSettings(votingSettings))
+          .to.emit(votingBase, VOTING_EVENTS.VOTING_SETTINGS_UPDATED)
+          .withArgs(
+            votingSettings.votingMode,
+            votingSettings.supportThreshold,
+            votingSettings.minParticipation,
+            votingSettings.minDuration,
+            votingSettings.minProposerVotingPower
+          );
+      });
     });
   });
 });