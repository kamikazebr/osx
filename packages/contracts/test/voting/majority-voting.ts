--- conflicted
+++ resolved
@@ -105,7 +105,6 @@
         );
       });
 
-<<<<<<< HEAD
       it('reverts if the minimal duration is longer than one year', async () => {
         votingSettings.minDuration = ONE_YEAR + 1;
         await expect(
@@ -116,7 +115,9 @@
             ONE_YEAR,
             votingSettings.minDuration
           )
-=======
+        );
+      });
+
     it('should change the voting settings successfully', async () => {
       await expect(votingBase.updateVotingSettings(votingSettings))
         .to.emit(votingBase, VOTING_EVENTS.VOTING_SETTINGS_UPDATED)
@@ -126,21 +127,7 @@
           votingSettings.minParticipation,
           votingSettings.minDuration,
           votingSettings.minProposerVotingPower
->>>>>>> af1b3f4f
         );
-      });
-
-      it('should change the voting settings successfully', async () => {
-        expect(await votingBase.updateVotingSettings(votingSettings))
-          .to.emit(votingBase, VOTING_EVENTS.VOTING_SETTINGS_UPDATED)
-          .withArgs(
-            votingSettings.votingMode,
-            votingSettings.supportThreshold,
-            votingSettings.minParticipation,
-            votingSettings.minDuration,
-            votingSettings.minProposerVotingPower
-          );
-      });
     });
   });
 });