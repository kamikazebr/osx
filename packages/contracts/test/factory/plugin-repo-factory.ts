import {expect} from 'chai';
import {SignerWithAddress} from '@nomiclabs/hardhat-ethers/signers';
import {ethers} from 'hardhat';

import {customError} from '../test-utils/custom-error-helper';
import {
  deployMockPluginSetup,
  deployPluginRepoRegistry,
} from '../test-utils/repo';
import {deployENSSubdomainRegistrar} from '../test-utils/ens';
import {deployNewDAO} from '../test-utils/dao';

import {PluginRepoRegistry, DAO} from '../../typechain';
import {getMergedABI} from '../../utils/abi';

const EVENTS = {
  PluginRepoRegistered: 'PluginRepoRegistered',
};

const REGISTER_PLUGIN_REPO_PERMISSION_ID = ethers.utils.id(
  'REGISTER_PLUGIN_REPO_PERMISSION'
);

const REGISTER_ENS_SUBDOMAIN_PERMISSION_ID = ethers.utils.id(
  'REGISTER_ENS_SUBDOMAIN_PERMISSION'
);

async function getPluginRepoRegistryEvents(tx: any) {
  const data = await tx.wait();
  const {events} = data;
  const {name, pluginRepo} = events.find(
    ({event}: {event: any}) => event === EVENTS.PluginRepoRegistered
  ).args;

  return {
    name,
    pluginRepo,
  };
}

describe('PluginRepoFactory: ', function () {
  let signers: SignerWithAddress[];
  let pluginRepoRegistry: PluginRepoRegistry;
  let ownerAddress: string;
  let managingDao: DAO;
  let pluginRepoFactory: any;

  let mergedABI: any;
  let pluginRepoFactoryBytecode: any;

  before(async () => {
    signers = await ethers.getSigners();
    ownerAddress = await signers[0].getAddress();

    const {abi, bytecode} = await getMergedABI(
      // @ts-ignore
      hre,
      'PluginRepoFactory',
      ['PluginRepoRegistry']
    );

    mergedABI = abi;
    pluginRepoFactoryBytecode = bytecode;
  });

  beforeEach(async function () {
    // DAO
    managingDao = (await deployNewDAO(ownerAddress)) as DAO;

    // ENS subdomain Registry
    const ensSubdomainRegistrar = await deployENSSubdomainRegistrar(
      signers[0],
      managingDao,
      'dao.eth'
    );

    // deploy and initialize PluginRepoRegistry
    pluginRepoRegistry = await deployPluginRepoRegistry(
      managingDao,
      ensSubdomainRegistrar
    );
<<<<<<< HEAD
=======

    pluginRepoRegistry = await PluginRepoRegistry.deploy();
    await pluginRepoRegistry.initialize(
      managingDao.address,
      ensSubdomainRegistrar.address
    );
>>>>>>> 84fd036a

    // deploy PluginRepoFactory
    const PluginRepoFactory = new ethers.ContractFactory(
      mergedABI,
      pluginRepoFactoryBytecode,
      signers[0]
    );
    pluginRepoFactory = await PluginRepoFactory.deploy(
      pluginRepoRegistry.address
    );

    // grant REGISTER_PERMISSION_ID to pluginRepoFactory
    await managingDao.grant(
      pluginRepoRegistry.address,
      pluginRepoFactory.address,
      REGISTER_PLUGIN_REPO_PERMISSION_ID
    );

    // grant REGISTER_PERMISSION_ID to pluginRepoFactory
<<<<<<< HEAD
    await managingDao.grant(
=======
    managingDao.grant(
>>>>>>> 84fd036a
      ensSubdomainRegistrar.address,
      pluginRepoRegistry.address,
      REGISTER_ENS_SUBDOMAIN_PERMISSION_ID
    );
  });

  it('fail to create new pluginRepo with no PLUGIN_REGISTER_PERMISSION', async () => {
    await managingDao.revoke(
      pluginRepoRegistry.address,
      pluginRepoFactory.address,
      REGISTER_PLUGIN_REPO_PERMISSION_ID
    );

    const pluginRepoName = 'my-pluginRepo';

    await expect(
      pluginRepoFactory.createPluginRepo(pluginRepoName, ownerAddress)
    ).to.be.revertedWith(
      customError(
        'DaoUnauthorized',
        managingDao.address,
        pluginRepoRegistry.address,
        pluginRepoRegistry.address,
        pluginRepoFactory.address,
        REGISTER_PLUGIN_REPO_PERMISSION_ID
      )
    );
  });

  it('fail to create new pluginRepo with empty name', async () => {
    const pluginRepoName = '';

    await expect(
      pluginRepoFactory.createPluginRepo(pluginRepoName, ownerAddress)
    ).to.be.revertedWith(customError('EmptyPluginRepoName'));
  });

  it('create new pluginRepo', async () => {
    const pluginRepoName = 'my-pluginRepo';

    let tx = await pluginRepoFactory.createPluginRepo(
      pluginRepoName,
      ownerAddress
    );

    const {name, pluginRepo} = await getPluginRepoRegistryEvents(tx);

    expect(name).to.equal(pluginRepoName);
    expect(pluginRepo).not.undefined;
  });

  it('fail creating new pluginRepo with wrong major version', async () => {
    const pluginSetupMock = await deployMockPluginSetup();

    const pluginRepoName = 'my-pluginRepo';
    const initialSemanticVersion = [0, 0, 0];
    const pluginSetupAddress = pluginSetupMock.address;
    const contentURI = '0x00';

    await expect(
      pluginRepoFactory.createPluginRepoWithVersion(
        pluginRepoName,
        initialSemanticVersion,
        pluginSetupAddress,
        contentURI,
        ownerAddress
      )
    ).to.be.revertedWith('BumpInvalid([0, 0, 0], [0, 0, 0])');
  });

  it('create new pluginRepo with version', async () => {
    const pluginSetupMock = await deployMockPluginSetup();

    const pluginRepoName = 'my-pluginRepo';
    const initialSemanticVersion = [1, 0, 0];
    const pluginSetupAddress = pluginSetupMock.address;
    const contentURI = '0x00';

    let tx = await pluginRepoFactory.createPluginRepoWithVersion(
      pluginRepoName,
      initialSemanticVersion,
      pluginSetupAddress,
      contentURI,
      ownerAddress
    );

    const {name, pluginRepo} = await getPluginRepoRegistryEvents(tx);

    expect(name).to.equal(pluginRepoName);
    expect(pluginRepo).not.undefined;
  });
});<|MERGE_RESOLUTION|>--- conflicted
+++ resolved
@@ -79,15 +79,6 @@
       managingDao,
       ensSubdomainRegistrar
     );
-<<<<<<< HEAD
-=======
-
-    pluginRepoRegistry = await PluginRepoRegistry.deploy();
-    await pluginRepoRegistry.initialize(
-      managingDao.address,
-      ensSubdomainRegistrar.address
-    );
->>>>>>> 84fd036a
 
     // deploy PluginRepoFactory
     const PluginRepoFactory = new ethers.ContractFactory(
@@ -107,11 +98,7 @@
     );
 
     // grant REGISTER_PERMISSION_ID to pluginRepoFactory
-<<<<<<< HEAD
     await managingDao.grant(
-=======
-    managingDao.grant(
->>>>>>> 84fd036a
       ensSubdomainRegistrar.address,
       pluginRepoRegistry.address,
       REGISTER_ENS_SUBDOMAIN_PERMISSION_ID
