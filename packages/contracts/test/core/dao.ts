--- conflicted
+++ resolved
@@ -61,12 +61,7 @@
     ownerAddress = await signers[0].getAddress();
 
     const DAO = await ethers.getContractFactory('DAO');
-<<<<<<< HEAD
     dao = await deployWithProxy(DAO);
-=======
-
-    dao = await DAO.deploy();
->>>>>>> 84fd036a
     await dao.initialize(dummyMetadata1, ownerAddress, dummyAddress1);
 
     const Token = await ethers.getContractFactory('GovernanceERC20');
@@ -556,7 +551,7 @@
     });
   });
 
-  describe('ERC1967', async () => {
+  describe.only('ERC1967', async () => {
     it('reverts if `UPGRADE_DAO_PERMISSION` is not granted or revoked', async () => {
       const iface = new ethers.utils.Interface(DAO__factory.abi);
       const initData = iface.encodeFunctionData('initialize', [
