import {ethers} from 'hardhat';

<<<<<<< HEAD
import {
  PluginRepoRegistry,
  PluginRepoFactory,
  PluginUUPSUpgradeableSetupV1Mock,
} from '../../typechain';
=======
import {PluginRepoRegistry, PluginSetupV1Mock} from '../../typechain';
import {getMergedABI} from '../../utils/abi';
>>>>>>> d25fddd2

export async function deployMockPluginSetup(): Promise<PluginUUPSUpgradeableSetupV1Mock> {
  const PluginSetupMock = await ethers.getContractFactory(
    'PluginUUPSUpgradeableSetupV1Mock'
  );
  const pluginSetupMockContract = await PluginSetupMock.deploy();

  return pluginSetupMockContract;
}

export async function deployNewPluginRepo(ownerAddress: any): Promise<any> {
  const PluginRepo = await ethers.getContractFactory('PluginRepo');
  const newPluginRepo = await PluginRepo.deploy();
  await newPluginRepo.initialize(ownerAddress);

  return newPluginRepo;
}

export async function deployPluginRepoFactory(
  signers: any,
  pluginRepoRegistry: PluginRepoRegistry
): Promise<any> {
  const {abi, bytecode} = await getMergedABI(
    // @ts-ignore
    hre,
    'PluginRepoFactory',
    ['PluginRepoRegistry']
  );

  // PluginRepoFactory
  const PluginRepoFactory = new ethers.ContractFactory(
    abi,
    bytecode,
    signers[0]
  );

  const pluginRepoFactory = await PluginRepoFactory.deploy(
    pluginRepoRegistry.address
  );

  return pluginRepoFactory;
}

export async function deployPluginRepoRegistry(
  managingDao: any,
  ensSubdomainRegistrar: any
): Promise<PluginRepoRegistry> {
  let pluginRepoRegistry: PluginRepoRegistry;

  const PluginRepoRegistry = await ethers.getContractFactory(
    'PluginRepoRegistry'
  );
  pluginRepoRegistry = await PluginRepoRegistry.deploy();
  await pluginRepoRegistry.initialize(
    managingDao.address,
    ensSubdomainRegistrar.address
  );

  return pluginRepoRegistry;
}<|MERGE_RESOLUTION|>--- conflicted
+++ resolved
@@ -1,15 +1,10 @@
 import {ethers} from 'hardhat';
 
-<<<<<<< HEAD
 import {
   PluginRepoRegistry,
-  PluginRepoFactory,
   PluginUUPSUpgradeableSetupV1Mock,
 } from '../../typechain';
-=======
-import {PluginRepoRegistry, PluginSetupV1Mock} from '../../typechain';
 import {getMergedABI} from '../../utils/abi';
->>>>>>> d25fddd2
 
 export async function deployMockPluginSetup(): Promise<PluginUUPSUpgradeableSetupV1Mock> {
   const PluginSetupMock = await ethers.getContractFactory(
