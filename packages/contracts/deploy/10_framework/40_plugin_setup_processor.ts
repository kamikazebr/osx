import {HardhatRuntimeEnvironment} from 'hardhat/types';
import {DeployFunction} from 'hardhat-deploy/types';

import {getContractAddress} from '../helpers';

const func: DeployFunction = async function (hre: HardhatRuntimeEnvironment) {
  const {deployments, getNamedAccounts} = hre;
  const {deploy} = deployments;
  const {deployer} = await getNamedAccounts();

<<<<<<< HEAD
  // Get `managingDAO` address.
  const managingDAOAddress = await getContractAddress('DAO', hre);

=======
>>>>>>> 0e8c3e9e
  // Get `PluginRepoRegistry` address.
  const pluginRepoRegistryAddress = await getContractAddress(
    'PluginRepoRegistry',
    hre
  );

  await deploy('PluginSetupProcessor', {
    from: deployer,
    args: [pluginRepoRegistryAddress],
    log: true,
  });
};
export default func;
func.tags = ['PluginSetupProcessor'];<|MERGE_RESOLUTION|>--- conflicted
+++ resolved
@@ -8,12 +8,6 @@
   const {deploy} = deployments;
   const {deployer} = await getNamedAccounts();
 
-<<<<<<< HEAD
-  // Get `managingDAO` address.
-  const managingDAOAddress = await getContractAddress('DAO', hre);
-
-=======
->>>>>>> 0e8c3e9e
   // Get `PluginRepoRegistry` address.
   const pluginRepoRegistryAddress = await getContractAddress(
     'PluginRepoRegistry',
