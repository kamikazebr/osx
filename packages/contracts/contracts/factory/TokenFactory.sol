--- conflicted
+++ resolved
@@ -118,25 +118,7 @@
 
         bytes32 tokenMintPermission = GovernanceERC20(token).MINT_PERMISSION_ID();
         bytes32 merkleMintPermission = MerkleMinter(merkleMinter).MERKLE_MINT_PERMISSION_ID();
-<<<<<<< HEAD
-
-        // Grant the permission to mint to the token factory (`address(this)`).
-        _managingDao.grant(token, address(this), tokenMintPermission);
-
-        for (uint256 i; i < _mintConfig.receivers.length; ++i) {
-            // allow minting to treasury
-            address receiver = _mintConfig.receivers[i] == address(0)
-                ? address(_managingDao)
-                : _mintConfig.receivers[i];
-            IERC20MintableUpgradeable(token).mint(receiver, _mintConfig.amounts[i]);
-        }
-
-        // Revoke the mint permission from the token factory (`address(this)`).
-        _managingDao.revoke(token, address(this), tokenMintPermission);
-
-=======
         
->>>>>>> 84fd036a
         // Grant the managing DAO permission to directly mint tokens to an receiving address.
         _managingDao.grant(token, address(_managingDao), tokenMintPermission);
 
