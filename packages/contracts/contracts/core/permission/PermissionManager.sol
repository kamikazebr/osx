// SPDX-License-Identifier: MIT

pragma solidity 0.8.10;

import "@openzeppelin/contracts-upgradeable/proxy/utils/Initializable.sol";
import "./IPermissionOracle.sol";
import "./PermissionLib.sol";

/// @title PermissionManager
/// @author Aragon Association - 2021, 2022
/// @notice The permission manager used in a DAO and its associated components.
contract PermissionManager is Initializable {
    /// @notice The ID of the permission required to call the `grant`, `grantWithOracle`, `revoke`, `freeze`, and `bulk` function.
    bytes32 public constant ROOT_PERMISSION_ID = keccak256("ROOT_PERMISSION");

    /// @notice A special address encoding permissions that are valid for any address.
    address internal constant ANY_ADDR = address(type(uint160).max);

    /// @notice A special address encoding if a permissions is not set and therefore not allowed.
    address internal constant UNSET_FLAG = address(0);

    /// @notice A special address encoding if a permission is allowed.
    address internal constant ALLOW_FLAG = address(2);

    struct PermissionSetting {
        uint counter;
        mapping(address => bool) tracker;
    }

    /// @notice A mapping storing permissions as hashes (i.e., `permissionHash(where, who, permissionId)`) and their status (unset, allowed, or redirect to a `PermissionOracle`).
    mapping(bytes32 => PermissionSetting) internal permissionsHashed;

    /// @notice A mapping storing frozen permissions as hashes (i.e., `frozenPermissionHash(where, permissionId)`) and their status (`true` = frozen (immutable), `false` = not frozen (mutable)).
    mapping(bytes32 => bool) internal frozenPermissionsHashed;

    /// @notice Thrown if a call is unauthorized.
    /// @param here The context in which the authorization reverted.
    /// @param where The contract requiring the permission.
    /// @param who The address (EOA or contract) missing the permission.
    /// @param permissionId The permission identifier.
    error Unauthorized(address here, address where, address who, bytes32 permissionId);

    /// @notice Thrown if a permission has been already granted.
    /// @param where The address of the target contract to grant `who` permission to.
    /// @param who The address (EOA or contract) to which the permission has already been granted.
    /// @param permissionId The permission identifier.
    error PermissionAlreadyGranted(address where, address who, bytes32 permissionId);

    /// @notice Thrown if a permission has been already revoked.
    /// @param where The address of the target contract to revoke `who`s permission from.
    /// @param who The address (EOA or contract) from which the permission has already been revoked.
    /// @param permissionId The permission identifier.
    error PermissionAlreadyRevoked(address where, address who, bytes32 permissionId);

    /// @notice Thrown if a permission is frozen.
    /// @param where The address of the target contract for which the permission is frozen.
    /// @param permissionId The permission identifier.
    error PermissionFrozen(address where, bytes32 permissionId);

    /// @notice Thrown if a Root permission is set on ANY_ADDR.
    error RootPermissionForAnyAddressDisallowed();

    /// @notice Thrown if a freeze happens on ANY_ADDR.
    error FreezeOnAnyAddressDisallowed();

    /// @notice thrown when WHO or WHERE is ANY_ADDR, but oracle is not present.
    error OracleNotPresentForAnyAddress();

    /// @notice thrown when WHO or WHERE is ANY_ADDR and permissionId is ROOT/EXECUTE
    error PermissionsForAnyAddressDisallowed();

    /// @notice thrown when WHO and WHERE are both ANY_ADDR
    error AnyAddressDisallowedForWhoAndWhere();

    // Events

    /// @notice Emitted when a permission `permission` is granted in the context `here` to the address `who` for the contract `where`.
    /// @param permissionId The permission identifier.
    /// @param here The address of the context in which the permission is granted.
    /// @param where The address of the target contract for which `who` receives permission.
    /// @param who The address (EOA or contract) receiving the permission.
    /// @param oracle The address `ALLOW_FLAG` for regular permissions or, alternatively, the `PermissionOracle` to be used.
    event Granted(
        bytes32 indexed permissionId,
        address indexed here,
        address where,
        address indexed who,
        IPermissionOracle oracle
    );

    /// @notice Emitted when a permission `permission` is revoked in the context `here` from the address `who` for the contract `where`.
    /// @param permissionId The permission identifier.
    /// @param here The address of the context in which the permission is revoked.
    /// @param where The address of the target contract for which `who` loses permission
    /// @param who The address (EOA or contract) losing the permission.
    event Revoked(
        bytes32 indexed permissionId,
        address indexed here,
        address where,
        address indexed who
    );

    /// @notice Emitted when a `permission` is made frozen to the address `here` by the contract `where`.
    /// @param permissionId The permission identifier.
    /// @param here The address of the context in which the permission is frozen.
    /// @param where The address of the target contract for which the permission is frozen.
    event Frozen(bytes32 indexed permissionId, address indexed here, address where);

    /// @notice A modifier to be used to check permissions on a target contract.
    /// @param _where The address of the target contract for which the permission is required.
    /// @param _permissionId The permission identifier required to call the method this modifier is applied to.
    modifier auth(address _where, bytes32 _permissionId) {
        _auth(_where, _permissionId);
        _;
    }

    /// @notice Initialization method to set the initial owner of the permission manager.
    /// @dev The initial owner is granted the `ROOT_PERMISSION_ID` permission.
    /// @param _initialOwner The initial owner of the permission manager.
    function __PermissionManager_init(address _initialOwner) internal onlyInitializing {
        _initializePermissionManager(_initialOwner);
    }

    /// @notice Grants permission to an address to call methods in a contract guarded by an auth modifier with the specified permission identifier.
    /// @dev Requires the `ROOT_PERMISSION_ID` permission.
    /// @param _where The address of the target contract for which `who` recieves permission.
    /// @param _who The address (EOA or contract) receiving the permission.
    /// @param _permissionId The permission identifier.
    function grant(
        address _where,
        address _who,
        bytes32 _permissionId
    ) external auth(_where, ROOT_PERMISSION_ID) {
        _grant(_where, _who, _permissionId);
    }

    /// @notice Grants permission to an address to call methods in a target contract guarded by an auth modifier with the specified permission identifier if the referenced oracle permits it.
    /// @dev Requires the `ROOT_PERMISSION_ID` permission
    /// @param _where The address of the target contract for which `who` recieves permission.
    /// @param _who The address (EOA or contract) receiving the permission.
    /// @param _permissionId The permission identifier.
    /// @param _oracle The `PermissionOracle` that will be asked for authorization on calls connected to the specified permission identifier.
    function grantWithOracle(
        address _where,
        address _who,
        bytes32 _permissionId,
        IPermissionOracle _oracle
    ) external auth(_where, ROOT_PERMISSION_ID) {
        _grantWithOracle(_where, _who, _permissionId, _oracle);
    }

    /// @notice Revokes permission from an address to call methods in a target contract guarded by an auth modifier with the specified permission identifier.
    /// @dev Requires the `ROOT_PERMISSION_ID` permission.
    /// @param _where The address of the target contract for which `who` loses permission.
    /// @param _who The address (EOA or contract) losing the permission.
    /// @param _permissionId The permission identifier.
    function revoke(
        address _where,
        address _who,
        bytes32 _permissionId
    ) external auth(_where, ROOT_PERMISSION_ID) {
        _revoke(_where, _who, _permissionId);
    }

    /// @notice Freezes the current permission settings of a target contract. This is a permanent operation and permissions on the specified contract with the specified permission identifier can never be granted or revoked again.
    /// @dev Requires the `ROOT_PERMISSION_ID` permission.
    /// @param _where The address of the target contract for which the permission are frozen.
    /// @param _permissionId The permission identifier.
    function freeze(address _where, bytes32 _permissionId)
        external
        auth(_where, ROOT_PERMISSION_ID)
    {
        _freeze(_where, _permissionId);
    }

    /// @notice Processes bulk items on the permission manager.
    /// @dev Requires the `ROOT_PERMISSION_ID` permission.
    /// @param _where The address of the contract.
    /// @param items The array of bulk items to process.
    function bulkOnSingleTarget(address _where, PermissionLib.ItemSingleTarget[] calldata items)
        external
        auth(_where, ROOT_PERMISSION_ID)
    {
        for (uint256 i; i < items.length; ) {
            PermissionLib.ItemSingleTarget memory item = items[i];

            if (item.operation == PermissionLib.Operation.Grant) {
                _grant(_where, item.who, item.permissionId);
            } else if (item.operation == PermissionLib.Operation.Revoke) {
                _revoke(_where, item.who, item.permissionId);
            } else if (item.operation == PermissionLib.Operation.Freeze) {
                _freeze(_where, item.permissionId);
            }

            unchecked {
                ++i;
            }
        }
    }

    /// @notice Processes bulk items on the permission manager.
    /// @dev Requires that msg.sender has each permissionId on the where.
    /// @param items The array of bulk items to process.
<<<<<<< HEAD
    function bulkOnMultiTarget(PermissionLib.ItemMultiTarget[] calldata items) external {
        for (uint256 i; i < items.length; ) {
=======
    function bulkOnMultiTarget(PermissionLib.ItemMultiTarget[] calldata items, address pluginAddress) external {
        bool revertOnDuplication;
        // Means this was called from DAO Through actions which means it's not PSP
        if(msg.sender == address(this)) {
            // hence we should revert on duplication not to increase counter !
            // we only should increase/decrease counter for plugin install/uninstall/update
            // The reason is if we increase in this case, malicious member would make it succeed and even when
            // one plugin is installed only, it would reach counter 2 which means uninstalling the plugin wouldn't revoke
            // the permission.
            revertOnDuplication = true;
        } else {
            // It's called externally (could be PSP or some extra )
            // if it's some extra, that extra would need to have 
            //    * ROOT_PERMISSION on dao or (If this, we increase/decrease)
            //    * ROOT_PERMISSION on every single item.where(If this, we increase decrease as this is mostly the same as above)
            // We increase here, because if this was called externally, we trust it as proposal was not needed and
            // that user wouldn't try to fuck it up. But it could still possible that that trustworthy user
            // tries to pass the same permission which would get us in the same spot as in the above with counter 2.
            // Hence here we do the following. we trust supportsInterface to not be hacked as even if this succeeds maliciously,
            // caller would still need to be ROOT below. So, trust worthy user wouldn't try to hack it.
            // `call` is needed to detect and not fail if supportsInterface not exists.
            if(msg.sender.supportsInterface(psp)){
                revertOnDuplication = false;
            }else {
                revertOnDuplication = true;
            }
        }

        // The only problem remaining is if the same plugin's install and update contains the same permission in which case
        // counter would end up 2. Solution could be bulkOnMultiTarget receives the identifier(plugin setup or address)
        // and in that case, PSP would tell us it tries to grant again 2nd time for the same plugin setup hence wouldn't increase
        // counter.


        for (uint256 i = 0; i < items.length; ) {
>>>>>>> 84fd036a
            PermissionLib.ItemMultiTarget memory item = items[i];

            // TODO: Optimize
            _auth(item.where, ROOT_PERMISSION_ID);

            if (item.operation == PermissionLib.Operation.Grant) {
                _grant(item.where, item.who, item.permissionId, revertOnDuplication);
            } else if (item.operation == PermissionLib.Operation.Revoke) {
                _revoke(item.where, item.who, item.permissionId, revertOnDuplication);
            } else if (item.operation == PermissionLib.Operation.Freeze) {
                _freeze(item.where, item.permissionId);
            } else if (item.operation == PermissionLib.Operation.GrantWithOracle) {
                _grantWithOracle(
                    item.where,
                    item.who,
                    item.permissionId,
                    IPermissionOracle(item.oracle),
                    revertOnDuplication
                );
            }

            unchecked {
                ++i;
            }
        }
    }

    /// @notice Checks if an address has permission on a contract via a permission identifier and considers if `ANY_ADDRESS` was used in the granting process.
    /// @param _where The address of the target contract for which `who` recieves permission.
    /// @param _who The address (EOA or contract) for which the permission is checked.
    /// @param _permissionId The permission identifier.
    /// @param _data The optional data passed to the `PermissionOracle` registered.
    /// @return bool Returns true if `who` has the permissions on the target contract via the specified permission identifier.
    function isGranted(
        address _where,
        address _who,
        bytes32 _permissionId,
        bytes memory _data
    ) public view returns (bool) {
        return
            _isGranted(_where, _who, _permissionId, _data) || // check if _who has permission for _permissionId on _where
            _isGranted(_where, ANY_ADDR, _permissionId, _data) || // check if anyone has permission for _permissionId on _where
            _isGranted(ANY_ADDR, _who, _permissionId, _data); // check if _who has permission for _permissionId on any contract
    }

    /// @notice This method is used to check if permissions for a given permission identifier on a contract are frozen.
    /// @param _where The address of the target contract for which `who` recieves permission.
    /// @param _permissionId The permission identifier.
    /// @return bool Returns true if the permission identifier is frozen for the contract address.
    function isFrozen(address _where, bytes32 _permissionId) public view returns (bool) {
        return frozenPermissionsHashed[frozenPermissionHash(_where, _permissionId)];
    }

    /// @notice Grants the `ROOT_PERMISSION_ID` permission to the initial owner during initialization of the permission manager.
    /// @param _initialOwner The initial owner of the permission manager.
    function _initializePermissionManager(address _initialOwner) internal {
        _grant(address(this), _initialOwner, ROOT_PERMISSION_ID);
    }

    /// @notice This method is used in the public `grant` method of the permission manager.
    /// @param _where The address of the target contract for which `who` recieves permission.
    /// @param _who The address (EOA or contract) owning the permission.
    /// @param _permissionId The permission identifier.
    function _grant(
        address _where,
        address _who,
        bytes32 _permissionId
    ) internal {
        _grantWithOracle(_where, _who, _permissionId, IPermissionOracle(ALLOW_FLAG));
    }

    /// @notice This method is used in the internal `_grant` method of the permission manager.
    /// @param _where The address of the target contract for which `who` recieves permission.
    /// @param _who The address (EOA or contract) owning the permission.
    /// @param _permissionId The permission identifier.
    /// @param _oracle The PermissionOracle to be used or it is just the ALLOW_FLAG.
    function _grantWithOracle(
        address _where,
        address _who,
        bytes32 _permissionId,
        IPermissionOracle _oracle,
        bool revertOnDuplication,
        address pluginAddress
    ) internal {
        if (_where == ANY_ADDR && _who == ANY_ADDR) {
            revert AnyAddressDisallowedForWhoAndWhere();
        }

        if (_where == ANY_ADDR || _who == ANY_ADDR) {
            bool isRestricted = isPermissionRestrictedForAnyAddr(_permissionId);
            if (_permissionId == ROOT_PERMISSION_ID || isRestricted) {
                revert PermissionsForAnyAddressDisallowed();
            }

            if (address(_oracle) == ALLOW_FLAG) {
                revert OracleNotPresentForAnyAddress();
            }
        }

        if (isFrozen(_where, _permissionId)) {
            revert PermissionFrozen({where: _where, permissionId: _permissionId});
        }

        bytes32 permHash = permissionHash(_where, _who, _permissionId);
        return permHash;
        

        // if (permissionsHashed[permHash].counter == 0) {
        //     permissionsHashed[permHash].counter = 1;
        //     if(pluginAddress != address(0)) {
        //         permissionsHashed[permHash].callers[pluginAddress] = true;
        //     }
        // } else {
        //     if(revertOnDuplication) {
        //         revert PermissionAlreadyGranted({
        //             where: _where,
        //             who: _who,
        //             permissionId: _permissionId
        //         });
        //     }

        //     if(!permissionsHashed[permHash].callers[pluginAddress]) {
        //         permissionsHashed[permHash].counter++;
        //         permissionsHashed[permHash].callers[pluginAddress] = true;
        //     }
        // }        
``
        emit Granted(_permissionId, msg.sender, _where, _who, _oracle);
    }

    /// @notice This method is used in the public `revoke` method of the permission manager.
    /// @param _where The address of the target contract for which `who` recieves permission.
    /// @param _who The address (EOA or contract) owning the permission.
    /// @param _permissionId The permission identifier.
    function _revoke(
        address _where,
        address _who,
        bytes32 _permissionId
    ) internal {
        if (isFrozen(_where, _permissionId)) {
            revert PermissionFrozen({where: _where, permissionId: _permissionId});
        }

        bytes32 permHash = permissionHash(_where, _who, _permissionId);
        if (permissionsHashed[permHash] == UNSET_FLAG) {
            revert PermissionAlreadyRevoked({
                where: _where,
                who: _who,
                permissionId: _permissionId
            });
        }
        permissionsHashed[permHash] = UNSET_FLAG;

        emit Revoked(_permissionId, msg.sender, _where, _who);
    }

    /// @notice This method is used in the public `freeze` method of the permission manager.
    /// @param _where The address of the target contract for which the permission is frozen.
    /// @param _permissionId The permission identifier.
    function _freeze(address _where, bytes32 _permissionId) internal {
        if (_where == ANY_ADDR) {
            revert FreezeOnAnyAddressDisallowed();
        }

        bytes32 frozenPermHash = frozenPermissionHash(_where, _permissionId);
        if (frozenPermissionsHashed[frozenPermHash]) {
            revert PermissionFrozen({where: _where, permissionId: _permissionId});
        }

        frozenPermissionsHashed[frozenPermHash] = true;

        emit Frozen(_permissionId, msg.sender, _where);
    }

    /// @notice Checks if a caller is granted permissions on a contract via a permission identifier and redirects the approval to an `PermissionOracle` if this was specified in the setup.
    /// @param _where The address of the target contract for which `who` recieves permission.
    /// @param _who The address (EOA or contract) owning the permission.
    /// @param _permissionId The permission identifier.
    /// @param _data The optional data passed to the `PermissionOracle` registered..
    /// @return bool Returns true if `who` has the permissions on the contract via the specified permissionId identifier.
    function _isGranted(
        address _where,
        address _who,
        bytes32 _permissionId,
        bytes memory _data
    ) internal view returns (bool) {
        address accessFlagOrAclOracle = permissionsHashed[
            permissionHash(_where, _who, _permissionId)
        ];

        if (accessFlagOrAclOracle == UNSET_FLAG) return false;
        if (accessFlagOrAclOracle == ALLOW_FLAG) return true;

        // Since it's not a flag, assume it's an PermissionOracle and try-catch to skip failures
        try
            IPermissionOracle(accessFlagOrAclOracle).isGranted(_where, _who, _permissionId, _data)
        returns (bool allowed) {
            if (allowed) return true;
        } catch {}

        return false;
    }

    /// @notice A private function to be used to check permissions on a target contract.
    /// @param _where The address of the target contract for which the permission is required.
    /// @param _permissionId The permission identifier required to call the method this modifier is applied to.
    function _auth(address _where, bytes32 _permissionId) private view {
        if (
            !(isGranted(_where, msg.sender, _permissionId, msg.data) ||
                isGranted(address(this), msg.sender, _permissionId, msg.data))
        )
            revert Unauthorized({
                here: address(this),
                where: _where,
                who: msg.sender,
                permissionId: _permissionId
            });
    }

    /// @notice Generates the hash for the `permissionsHashed` mapping obtained from the word "PERMISSION", the contract address, the address owning the permission, and the permission identifier.
    /// @param _where The address of the target contract for which `who` recieves permission.
    /// @param _who The address (EOA or contract) owning the permission.
    /// @param _permissionId The permission identifier.
    /// @return bytes32 The permission hash.
    function permissionHash(
        address _where,
        address _who,
        bytes32 _permissionId
    ) internal pure returns (bytes32) {
        return keccak256(abi.encodePacked("PERMISSION", _who, _where, _permissionId));
    }

    /// @notice Generates the hash for the `frozenPermissionsHashed` mapping obtained from the word "IMMUTABLE", the contract address, and the permission identifier.
    /// @param _where The address of the target contract for which `who` recieves permission.
    /// @param _permissionId The permission identifier.
    /// @return bytes32 The hash used in the `frozenPermissions` mapping.
    function frozenPermissionHash(address _where, bytes32 _permissionId)
        internal
        pure
        returns (bytes32)
    {
        return keccak256(abi.encodePacked("IMMUTABLE", _where, _permissionId));
    }

    /// @notice Decides if the granting permissionId is restricted when `_who = ANY_ADDR` or `_where = ANY_ADDR`.
    /// @dev by default, every permission is unrestricted and it's the derived contract's responsibility to override it. NOTE: ROOT_PERMISSION_ID is included and not required to set it again.
    /// @param _permissionId The permission identifier.
    /// @return bool Whether ot not permissionId is restricted.
    function isPermissionRestrictedForAnyAddr(bytes32 _permissionId)
        internal
        view
        virtual
        returns (bool)
    {
        (_permissionId); // silence the warning.
        return false;
    }

    /// @notice This empty reserved space is put in place to allow future versions to add new variables without shifting down storage in the inheritance chain (see [OpenZepplins guide about storage gaps](https://docs.openzeppelin.com/contracts/4.x/upgradeable#storage_gaps)).
    uint256[48] private __gap;
}<|MERGE_RESOLUTION|>--- conflicted
+++ resolved
@@ -22,13 +22,8 @@
     /// @notice A special address encoding if a permission is allowed.
     address internal constant ALLOW_FLAG = address(2);
 
-    struct PermissionSetting {
-        uint counter;
-        mapping(address => bool) tracker;
-    }
-
     /// @notice A mapping storing permissions as hashes (i.e., `permissionHash(where, who, permissionId)`) and their status (unset, allowed, or redirect to a `PermissionOracle`).
-    mapping(bytes32 => PermissionSetting) internal permissionsHashed;
+    mapping(bytes32 => address) internal permissionsHashed;
 
     /// @notice A mapping storing frozen permissions as hashes (i.e., `frozenPermissionHash(where, permissionId)`) and their status (`true` = frozen (immutable), `false` = not frozen (mutable)).
     mapping(bytes32 => bool) internal frozenPermissionsHashed;
@@ -201,55 +196,17 @@
     /// @notice Processes bulk items on the permission manager.
     /// @dev Requires that msg.sender has each permissionId on the where.
     /// @param items The array of bulk items to process.
-<<<<<<< HEAD
     function bulkOnMultiTarget(PermissionLib.ItemMultiTarget[] calldata items) external {
         for (uint256 i; i < items.length; ) {
-=======
-    function bulkOnMultiTarget(PermissionLib.ItemMultiTarget[] calldata items, address pluginAddress) external {
-        bool revertOnDuplication;
-        // Means this was called from DAO Through actions which means it's not PSP
-        if(msg.sender == address(this)) {
-            // hence we should revert on duplication not to increase counter !
-            // we only should increase/decrease counter for plugin install/uninstall/update
-            // The reason is if we increase in this case, malicious member would make it succeed and even when
-            // one plugin is installed only, it would reach counter 2 which means uninstalling the plugin wouldn't revoke
-            // the permission.
-            revertOnDuplication = true;
-        } else {
-            // It's called externally (could be PSP or some extra )
-            // if it's some extra, that extra would need to have 
-            //    * ROOT_PERMISSION on dao or (If this, we increase/decrease)
-            //    * ROOT_PERMISSION on every single item.where(If this, we increase decrease as this is mostly the same as above)
-            // We increase here, because if this was called externally, we trust it as proposal was not needed and
-            // that user wouldn't try to fuck it up. But it could still possible that that trustworthy user
-            // tries to pass the same permission which would get us in the same spot as in the above with counter 2.
-            // Hence here we do the following. we trust supportsInterface to not be hacked as even if this succeeds maliciously,
-            // caller would still need to be ROOT below. So, trust worthy user wouldn't try to hack it.
-            // `call` is needed to detect and not fail if supportsInterface not exists.
-            if(msg.sender.supportsInterface(psp)){
-                revertOnDuplication = false;
-            }else {
-                revertOnDuplication = true;
-            }
-        }
-
-        // The only problem remaining is if the same plugin's install and update contains the same permission in which case
-        // counter would end up 2. Solution could be bulkOnMultiTarget receives the identifier(plugin setup or address)
-        // and in that case, PSP would tell us it tries to grant again 2nd time for the same plugin setup hence wouldn't increase
-        // counter.
-
-
-        for (uint256 i = 0; i < items.length; ) {
->>>>>>> 84fd036a
             PermissionLib.ItemMultiTarget memory item = items[i];
 
             // TODO: Optimize
             _auth(item.where, ROOT_PERMISSION_ID);
 
             if (item.operation == PermissionLib.Operation.Grant) {
-                _grant(item.where, item.who, item.permissionId, revertOnDuplication);
+                _grant(item.where, item.who, item.permissionId);
             } else if (item.operation == PermissionLib.Operation.Revoke) {
-                _revoke(item.where, item.who, item.permissionId, revertOnDuplication);
+                _revoke(item.where, item.who, item.permissionId);
             } else if (item.operation == PermissionLib.Operation.Freeze) {
                 _freeze(item.where, item.permissionId);
             } else if (item.operation == PermissionLib.Operation.GrantWithOracle) {
@@ -257,8 +214,7 @@
                     item.where,
                     item.who,
                     item.permissionId,
-                    IPermissionOracle(item.oracle),
-                    revertOnDuplication
+                    IPermissionOracle(item.oracle)
                 );
             }
 
@@ -321,9 +277,7 @@
         address _where,
         address _who,
         bytes32 _permissionId,
-        IPermissionOracle _oracle,
-        bool revertOnDuplication,
-        address pluginAddress
+        IPermissionOracle _oracle
     ) internal {
         if (_where == ANY_ADDR && _who == ANY_ADDR) {
             revert AnyAddressDisallowedForWhoAndWhere();
@@ -345,29 +299,16 @@
         }
 
         bytes32 permHash = permissionHash(_where, _who, _permissionId);
-        return permHash;
-        
-
-        // if (permissionsHashed[permHash].counter == 0) {
-        //     permissionsHashed[permHash].counter = 1;
-        //     if(pluginAddress != address(0)) {
-        //         permissionsHashed[permHash].callers[pluginAddress] = true;
-        //     }
-        // } else {
-        //     if(revertOnDuplication) {
-        //         revert PermissionAlreadyGranted({
-        //             where: _where,
-        //             who: _who,
-        //             permissionId: _permissionId
-        //         });
-        //     }
-
-        //     if(!permissionsHashed[permHash].callers[pluginAddress]) {
-        //         permissionsHashed[permHash].counter++;
-        //         permissionsHashed[permHash].callers[pluginAddress] = true;
-        //     }
-        // }        
-``
+
+        if (permissionsHashed[permHash] != UNSET_FLAG) {
+            revert PermissionAlreadyGranted({
+                where: _where,
+                who: _who,
+                permissionId: _permissionId
+            });
+        }
+        permissionsHashed[permHash] = address(_oracle);
+
         emit Granted(_permissionId, msg.sender, _where, _who, _oracle);
     }
 
