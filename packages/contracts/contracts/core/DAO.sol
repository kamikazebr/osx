// SPDX-License-Identifier: MIT

pragma solidity 0.8.10;

import "@openzeppelin/contracts-upgradeable/utils/introspection/ERC165StorageUpgradeable.sol";
import "@openzeppelin/contracts-upgradeable/proxy/utils/Initializable.sol";
import "@openzeppelin/contracts-upgradeable/proxy/utils/UUPSUpgradeable.sol";
import "@openzeppelin/contracts/token/ERC20/utils/SafeERC20.sol";
import "@openzeppelin/contracts/token/ERC20/ERC20.sol";
import "@openzeppelin/contracts/utils/Address.sol";
import "@openzeppelin/contracts/interfaces/IERC1271.sol";

import "./component/CallbackHandler.sol";
import "./permission/PermissionManager.sol";
import "./IDAO.sol";

/// @title DAO
/// @author Aragon Association - 2021
/// @notice This contract is the entry point to the Aragon DAO framework and provides our users a simple and easy to use public interface.
/// @dev Public API of the Aragon DAO framework.
contract DAO is
    Initializable,
<<<<<<< HEAD
    IERC1271,
=======
>>>>>>> 5762f4ea
    ERC165StorageUpgradeable,
    ERC1271,
    IDAO,
    UUPSUpgradeable,
    PermissionManager,
    CallbackHandler
{
    using SafeERC20 for ERC20;
    using Address for address;

    /// @notice The ID of the permission required to call the `_authorizeUpgrade` function.
    bytes32 public constant UPGRADE_PERMISSION_ID = keccak256("UPGRADE_PERMISSION");

    /// @notice The ID of the permission required to call the `setMetadata` function.
    bytes32 public constant SET_METADATA_PERMISSION_ID = keccak256("SET_METADATA_PERMISSION");

    /// @notice The ID of the permission required to call the `execute` function.
    bytes32 public constant EXECUTE_PERMISSION_ID = keccak256("EXECUTE_PERMISSION");

    /// @notice The ID of the permission required to call the `withdraw` function.
    bytes32 public constant WITHDRAW_PERMISSION_ID = keccak256("WITHDRAW_PERMISSION");

    /// @notice The ID of the permission required to call the `setSignatureValidator` function.
    bytes32 public constant SET_SIGNATURE_VALIDATOR_PERMISSION_ID =
        keccak256("SET_SIGNATURE_VALIDATOR_PERMISSION");

    /// @notice The ID of the permission required to call the `setTrustedForwarder` function.
    bytes32 public constant SET_TRUSTED_FORWARDER_PERMISSION_ID =
        keccak256("SET_TRUSTED_FORWARDER_PERMISSION");

    /// @notice The ID of the permission required to call the `registerStandardCallback` function.
    bytes32 public constant REGISTER_STANDARD_CALLBACK_PERMISSION_ID =
        keccak256("REGISTER_STANDARD_CALLBACK_PERMISSION");

    /// @notice The [ERC-1271](https://eips.ethereum.org/EIPS/eip-1271) signature validator contract.
    IERC1271 public signatureValidator;

    /// @notice The address of the trusted forwarder verifying meta transactions.
    address private trustedForwarder;

    /// @notice Thrown if action execution has failed.
    error ActionFailed();

    /// @notice Thrown if the deposit or withdraw amount is zero.
    error ZeroAmount();

    /// @notice Thrown if there is a mismatch between the expected and actually deposited amount of native tokens.
    /// @param expected The expected native token amount.
    /// @param actual The actual native token amount deposited.
    error NativeTokenDepositAmountMismatch(uint256 expected, uint256 actual);

    /// @notice Thrown if a native token withdraw fails.
    error NativeTokenWithdrawFailed();

    /// @notice Initializes the DAO by
    /// - registering the [ERC-165](https://eips.ethereum.org/EIPS/eip-165) interface ID
    /// - setting the trusted forwarder for meta transactions
    /// - giving the `ROOT_PERMISSION_ID` permission to the initial owner (that should be revoked and transferred to the DAO after setup).
    /// @dev This method is required to support [ERC-1822](https://eips.ethereum.org/EIPS/eip-1822).
    /// @param _metadata IPFS hash that points to all the metadata (logo, description, tags, etc.) of a DAO.
    /// @param _initialOwner The initial owner of the DAO having the `ROOT_PERMISSION_ID` permission.
    /// @param _trustedForwarder The trusted forwarder responsible for verifying meta transactions.
    function initialize(
        bytes calldata _metadata,
        address _initialOwner,
        address _trustedForwarder
    ) external initializer {
<<<<<<< HEAD
        _registerInterface(DAO_INTERFACE_ID);
        _registerInterface(type(IERC1271).interfaceId);
=======
        _registerInterface(type(IDAO).interfaceId);
        _registerInterface(type(ERC1271).interfaceId);
>>>>>>> 5762f4ea

        _setMetadata(_metadata);
        _setTrustedForwarder(_trustedForwarder);
        __PermissionManager_init(_initialOwner);
    }

    /// @notice Internal method authorizing the upgrade of the contract via the [upgradeabilty mechanism for UUPS proxies](https://docs.openzeppelin.com/contracts/4.x/api/proxy#UUPSUpgradeable) (see [ERC-1822](https://eips.ethereum.org/EIPS/eip-1822)).
    /// @dev The caller must have the `UPGRADE_PERMISSION_ID` permission.
    function _authorizeUpgrade(address)
        internal
        virtual
        override
        auth(address(this), UPGRADE_PERMISSION_ID)
    {}

    /// @inheritdoc IDAO
    function setTrustedForwarder(address _newTrustedForwarder)
        external
        override
        auth(address(this), SET_TRUSTED_FORWARDER_PERMISSION_ID)
    {
        _setTrustedForwarder(_newTrustedForwarder);
    }

    /// @inheritdoc IDAO
    function getTrustedForwarder() public view virtual override returns (address) {
        return trustedForwarder;
    }

    /// @inheritdoc IDAO
    function hasPermission(
        address _where,
        address _who,
        bytes32 _permissionId,
        bytes memory _data
    ) external view override returns (bool) {
        return isGranted(_where, _who, _permissionId, _data);
    }

    /// @inheritdoc IDAO
    function setMetadata(bytes calldata _metadata)
        external
        override
        auth(address(this), SET_METADATA_PERMISSION_ID)
    {
        _setMetadata(_metadata);
    }

    /// @inheritdoc IDAO
    function execute(uint256 callId, Action[] memory _actions)
        external
        override
        auth(address(this), EXECUTE_PERMISSION_ID)
        returns (bytes[] memory)
    {
        bytes[] memory execResults = new bytes[](_actions.length);

        for (uint256 i = 0; i < _actions.length; i++) {
            (bool success, bytes memory response) = _actions[i].to.call{value: _actions[i].value}(
                _actions[i].data
            );

            if (!success) revert ActionFailed();

            execResults[i] = response;
        }

        emit Executed(msg.sender, callId, _actions, execResults);

        return execResults;
    }

    /// @inheritdoc IDAO
    function deposit(
        address _token,
        uint256 _amount,
        string calldata _reference
    ) external payable override {
        if (_amount == 0) revert ZeroAmount();

        if (_token == address(0)) {
            if (msg.value != _amount)
                revert NativeTokenDepositAmountMismatch({expected: _amount, actual: msg.value});
        } else {
            if (msg.value != 0)
                revert NativeTokenDepositAmountMismatch({expected: 0, actual: msg.value});

            ERC20(_token).safeTransferFrom(msg.sender, address(this), _amount);
        }

        emit Deposited(msg.sender, _token, _amount, _reference);
    }

    /// @inheritdoc IDAO
    function withdraw(
        address _token,
        address _to,
        uint256 _amount,
        string memory _reference
    ) external override auth(address(this), WITHDRAW_PERMISSION_ID) {
        if (_amount == 0) revert ZeroAmount();

        if (_token == address(0)) {
            (bool ok, ) = _to.call{value: _amount}("");
            if (!ok) revert NativeTokenWithdrawFailed();
        } else {
            ERC20(_token).safeTransfer(_to, _amount);
        }

        emit Withdrawn(_token, _to, _amount, _reference);
    }

    /// @inheritdoc IDAO
    function setSignatureValidator(address _signatureValidator)
        external
        override
        auth(address(this), SET_SIGNATURE_VALIDATOR_PERMISSION_ID)
    {
        _setSignatureValidator(_signatureValidator);
    }

    /// @notice Sets the signature validator on the DAO and emits the associated event.
    /// @param _signatureValidator The signature validator address.
    function _setSignatureValidator(address _signatureValidator) internal {
        signatureValidator = IERC1271(_signatureValidator);

        emit SignatureValidatorSet({signatureValidator: _signatureValidator});
    }

    /// @inheritdoc IDAO
    function isValidSignature(bytes32 _hash, bytes memory _signature)
        external
        view
        override(IDAO, IERC1271)
        returns (bytes4)
    {
        if (address(signatureValidator) == address(0)) return bytes4(0); // invalid magic number
        return signatureValidator.isValidSignature(_hash, _signature); // forward call to set validation contract
    }

    /// @notice Emits the `NativeTokenDeposited` event to track native token deposits that weren't made via the deposit method.
    /// @dev This call is bound by the gas limitations for `send`/`transfer` calls introduced by EIP-2929.
    /// Gas cost increases in future hard forks might break this function. As an alternative, EIP-2930-type transactions using access lists can be employed.
    receive() external payable {
        emit NativeTokenDeposited(msg.sender, msg.value);
    }

    /// @notice Fallback to handle future versions of the [ERC-165](https://eips.ethereum.org/EIPS/eip-165) standard.
    fallback() external {
        _handleCallback(msg.sig); // WARN: does a low-level return, any code below would be unreacheable
    }

    /// @notice Emits the MetadataSet event if new metadata is set.
    /// @param _metadata Hash of the IPFS metadata object.
    function _setMetadata(bytes calldata _metadata) internal {
        emit MetadataSet(_metadata);
    }

    /// @notice Sets the trusted forwarder on the DAO and emits the associated event.
    /// @param _trustedForwarder The trusted forwarder address.
    function _setTrustedForwarder(address _trustedForwarder) internal {
        trustedForwarder = _trustedForwarder;

        emit TrustedForwarderSet(_trustedForwarder);
    }

    /// @inheritdoc IDAO
    function registerStandardCallback(
        bytes4 _interfaceId,
        bytes4 _callbackSelector,
        bytes4 _magicNumber
    ) external override auth(address(this), REGISTER_STANDARD_CALLBACK_PERMISSION_ID) {
        _registerInterface(_interfaceId);
        _registerCallback(_callbackSelector, _magicNumber);
        emit StandardCallbackRegistered(_interfaceId, _callbackSelector, _magicNumber);
    }

    /// @notice This empty reserved space is put in place to allow future versions to add new variables without shifting down storage in the inheritance chain (see [OpenZepplins guide about storage gaps](https://docs.openzeppelin.com/contracts/4.x/upgradeable#storage_gaps)).
    uint256[48] private __gap;
}<|MERGE_RESOLUTION|>--- conflicted
+++ resolved
@@ -20,12 +20,8 @@
 /// @dev Public API of the Aragon DAO framework.
 contract DAO is
     Initializable,
-<<<<<<< HEAD
     IERC1271,
-=======
->>>>>>> 5762f4ea
     ERC165StorageUpgradeable,
-    ERC1271,
     IDAO,
     UUPSUpgradeable,
     PermissionManager,
@@ -91,13 +87,8 @@
         address _initialOwner,
         address _trustedForwarder
     ) external initializer {
-<<<<<<< HEAD
-        _registerInterface(DAO_INTERFACE_ID);
+        _registerInterface(type(IDAO).interfaceId);
         _registerInterface(type(IERC1271).interfaceId);
-=======
-        _registerInterface(type(IDAO).interfaceId);
-        _registerInterface(type(ERC1271).interfaceId);
->>>>>>> 5762f4ea
 
         _setMetadata(_metadata);
         _setTrustedForwarder(_trustedForwarder);
