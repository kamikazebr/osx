--- conflicted
+++ resolved
@@ -116,30 +116,6 @@
     /// @param approver The approver casting the approve.
     event Approved(uint256 indexed proposalId, address indexed approver);
 
-<<<<<<< HEAD
-=======
-    /// @notice Emitted when a proposal is created.
-    /// @param proposalId The ID of the proposal.
-    /// @param creator  The creator of the proposal.
-    /// @param startDate The timestamp when the proposal starts.
-    /// @param endDate The timestamp when the proposal ends.
-    /// @param metadata The metadata of the proposal.
-    /// @param actions The actions that will be executed if the proposal passes.
-    event ProposalCreated(
-        uint256 indexed proposalId,
-        address indexed creator,
-        uint64 startDate,
-        uint64 endDate,
-        bytes metadata,
-        IDAO.Action[] actions
-    );
-
-    /// @notice Emitted when a proposal is executed.
-    /// @param proposalId The ID of the proposal.
-    /// @param execResults The bytes array resulting from the proposal execution in the associated DAO.
-    event ProposalExecuted(uint256 indexed proposalId, bytes[] execResults);
-
->>>>>>> f6a24df6
     /// @notice Emitted when the plugin settings are set.
     /// @param onlyListed Whether only listed addresses can create a proposal.
     /// @param minApprovals The minimum amount of approvals needed to pass a proposal.
@@ -232,9 +208,6 @@
             revert ProposalCreationForbidden(_msgSender());
         }
 
-<<<<<<< HEAD
-        proposalId = _createProposal(_msgSender(), _metadata, _actions);
-=======
         if (_startDate == 0) {
             _startDate = block.timestamp.toUint64();
         } else if (_startDate < block.timestamp.toUint64()) {
@@ -245,8 +218,13 @@
             revert InvalidEndDate({limit: _startDate, actual: _endDate});
         }
 
-        proposalId = proposalCounter.current();
->>>>>>> f6a24df6
+        proposalId = _createProposal({
+            _creator: _msgSender(),
+            _metadata: _metadata,
+            _startDate: _startDate,
+            _endDate: _endDate,
+            _actions: _actions
+        });
 
         // Create the proposal
         Proposal storage proposal_ = proposals[proposalId];
@@ -267,18 +245,6 @@
         if (_approveProposal) {
             approve(proposalId, _tryExecution);
         }
-<<<<<<< HEAD
-=======
-
-        emit ProposalCreated({
-            proposalId: proposalId,
-            creator: _msgSender(),
-            startDate: _startDate,
-            endDate: _endDate,
-            metadata: _metadata,
-            actions: _actions
-        });
->>>>>>> f6a24df6
     }
 
     /// @notice Approves and, optionally, executes the proposal.
