--- conflicted
+++ resolved
@@ -207,7 +207,6 @@
     /// @return bool Returns `true` if the interface is supported.
     function supportsInterface(
         bytes4 interfaceId
-<<<<<<< HEAD
     )
         public
         view
@@ -219,15 +218,6 @@
             interfaceId == MAJORITY_VOTING_INTERFACE_ID ||
             ProposalBase.supportsInterface(interfaceId) ||
             PluginUUPSUpgradeable.supportsInterface(interfaceId);
-=======
-    ) public view virtual override(ERC165Upgradeable, PluginUUPSUpgradeable) returns (bool) {
-        return interfaceId == MAJORITY_VOTING_INTERFACE_ID || super.supportsInterface(interfaceId);
-    }
-
-    /// @inheritdoc IMajorityVoting
-    function proposalCount() public view virtual returns (uint256) {
-        return proposalCounter.current();
->>>>>>> f6a24df6
     }
 
     /// @inheritdoc IMajorityVoting
@@ -540,7 +530,7 @@
             }
         }
     }
-    
+
     /// @notice This empty reserved space is put in place to allow future versions to add new variables without shifting down storage in the inheritance chain (see [OpenZepplins guide about storage gaps](https://docs.openzeppelin.com/contracts/4.x/upgradeable#storage_gaps)).
     uint256[47] private __gap;
 }