--- conflicted
+++ resolved
@@ -147,21 +147,7 @@
     /// @notice Thrown if a specified percentage value exceeds the limit (100% = 10^18).
     /// @param limit The maximal value.
     /// @param actual The actual value.
-<<<<<<< HEAD
-    error VoteParticipationExceeded(uint64 limit, uint64 actual);
-
-    /// @notice Thrown if a date is out of bounds.
-    /// @param limit The limit value.
-    /// @param actual The actual value.
-    error DateOutOfBounds(uint64 limit, uint64 actual);
-
-    /// @notice Thrown if the minimal duration value is out of bounds.
-    /// @param limit The limit value.
-    /// @param actual The actual value.
-    error MinDurationOutOfBounds(uint64 limit, uint64 actual);
-=======
     error PercentageExceeds100(uint64 limit, uint64 actual);
->>>>>>> 84fd036a
 
     /// @notice Thrown if a date is out of bounds.
     /// @param limit The limit value.
@@ -424,20 +410,11 @@
         bool _tryEarlyExecution
     ) internal virtual;
 
-<<<<<<< HEAD
-    /// @notice Internal function to execute a vote. It assumes the queried vote exists.
-    /// @param _voteId The ID of the vote.
-    function _execute(uint256 _voteId) internal virtual {
-        votes[_voteId].executed = true;
-
-        bytes[] memory execResults = dao.execute(_voteId, votes[_voteId].actions);
-=======
     /// @notice Internal function to execute a vote. It assumes the queried proposal exists.
     /// @param _proposalId The ID of the proposal.
     function _execute(uint256 _proposalId) internal virtual {
         Proposal storage proposal_ = proposals[_proposalId];
         proposal_.executed = true;
->>>>>>> 84fd036a
 
         bytes[] memory execResults = dao.execute(_proposalId, proposal_.actions);
         emit ProposalExecuted({proposalId: _proposalId, execResults: execResults});
@@ -559,62 +536,17 @@
 
         uint64 earliestEndDate = startDate + votingSettings.minDuration; // Since `minDuration` is limited to 1 year, `startDate + minDuration` can only overflow if the `startDate` is after `type(uint64).max - minDuration`. In this case, the proposal creation will revert and another date can be picked.
 
-<<<<<<< HEAD
-        if (_minDuration < 60 minutes) {
-            revert MinDurationOutOfBounds({limit: 60 minutes, actual: _minDuration});
-        }
-
-        if (_minDuration > 365 days) {
-            revert MinDurationOutOfBounds({limit: 365 days, actual: _minDuration});
-        }
-=======
         if (_end == 0) {
             endDate = earliestEndDate;
         } else {
             endDate = _end;
->>>>>>> 84fd036a
 
             if (endDate < earliestEndDate) {
                 revert DateOutOfBounds({limit: earliestEndDate, actual: endDate});
             }
         }
     }
-
-    /// @notice Validates and returns the proposal vote dates.
-    /// @param _start The start date of the proposal vote. If 0, the current timestamp is used and the vote starts immediately.
-    /// @param _end The end date of the proposal vote. If 0, `_start + minDuration` is used.
-    /// @return startDate The validated start date of the proposal vote.
-    /// @return endDate The validated end date of the proposal vote.
-    function _validateVoteDates(uint64 _start, uint64 _end)
-        internal
-        view
-        returns (uint64 startDate, uint64 endDate)
-    {
-        uint64 currentTimestamp = getTimestamp64();
-
-        if (_start == 0) {
-            startDate = currentTimestamp;
-        } else {
-            startDate = _start;
-
-            if (startDate < currentTimestamp) {
-                revert DateOutOfBounds({limit: currentTimestamp, actual: startDate});
-            }
-        }
-
-        uint64 earliestEndDate = startDate + minDuration; // Since `minDuration` is limited to 1 year, `startDate + minDuration` can only overflow if the `startDate` is after `type(uint64).max - minDuration`. In this case, the proposal creation will revert and another date can be picked.
-
-        if (_end == 0) {
-            endDate = earliestEndDate;
-        } else {
-            endDate = _end;
-
-            if (endDate < earliestEndDate) {
-                revert DateOutOfBounds({limit: earliestEndDate, actual: endDate});
-            }
-        }
-    }
-
+    
     /// @notice This empty reserved space is put in place to allow future versions to add new variables without shifting down storage in the inheritance chain (see [OpenZepplins guide about storage gaps](https://docs.openzeppelin.com/contracts/4.x/upgradeable#storage_gaps)).
     uint256[46] private __gap;
 }